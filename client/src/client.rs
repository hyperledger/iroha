//! Contains the end-point querying logic.  This is where you need to
//! add any custom end-point related logic.
use std::{
    collections::HashMap,
    fmt::{self, Debug, Formatter},
    marker::PhantomData,
    sync::mpsc,
    thread,
    time::Duration,
};

use eyre::{eyre, Result, WrapErr};
use http_default::WebSocketStream;
use iroha_config::{GetConfiguration, PostConfiguration};
use iroha_crypto::{HashOf, KeyPair};
use iroha_data_model::prelude::*;
use iroha_logger::prelude::*;
use iroha_telemetry::metrics::Status;
use iroha_version::prelude::*;
use rand::Rng;
use serde::de::DeserializeOwned;
use small::SmallStr;

use crate::{
    config::Configuration,
    http::{Headers as HttpHeaders, Method as HttpMethod, RequestBuilder, Response, StatusCode},
    http_default::{self, DefaultRequestBuilder, WebSocketError, WebSocketMessage},
};

/// General trait for all response handlers
pub trait ResponseHandler<T = Vec<u8>> {
    /// What is the output of the handler
    type Output;

    /// Function to parse HTTP response with body `T` to output `O`
    ///
    /// # Errors
    /// Implementation dependent.
    fn handle(self, response: Response<T>) -> Result<Self::Output>;
}

/// Phantom struct that handles responses of Query API.
/// Depending on input query struct, transforms a response into appropriate output.
#[derive(Clone, Copy)]
pub struct QueryResponseHandler<R>(PhantomData<R>);

impl<R> Default for QueryResponseHandler<R> {
    fn default() -> Self {
        Self(PhantomData)
    }
}

impl<R> ResponseHandler for QueryResponseHandler<R>
where
    R: Query + Into<QueryBox> + Debug,
    <R::Output as TryFrom<Value>>::Error: Into<eyre::Error>,
{
    type Output = PaginatedQueryOutput<R>;

    fn handle(self, resp: Response<Vec<u8>>) -> Result<PaginatedQueryOutput<R>> {
        if resp.status() != StatusCode::OK {
            return Err(ResponseReport::with_msg("Failed to make query request", &resp).into());
        }

        let result = VersionedPaginatedQueryResult::decode_versioned(resp.body())?;
        let VersionedPaginatedQueryResult::V1(result) = result;
        PaginatedQueryOutput::try_from(result)
    }
}

/// Phantom struct that handles Transaction API HTTP response
#[derive(Clone, Copy)]
pub struct TransactionResponseHandler;

impl ResponseHandler for TransactionResponseHandler {
    type Output = ();

    fn handle(self, resp: Response<Vec<u8>>) -> Result<()> {
        if resp.status() == StatusCode::OK {
            Ok(())
        } else {
            Err(ResponseReport::with_msg("Failed to submit instructions", &resp).into())
        }
    }
}

/// Phantom struct that handles status check HTTP response
#[derive(Clone, Copy)]
pub struct StatusResponseHandler;

impl ResponseHandler for StatusResponseHandler {
    type Output = Status;

    fn handle(self, resp: Response<Vec<u8>>) -> Result<Status> {
        if resp.status() != StatusCode::OK {
            return Err(ResponseReport::with_msg("Failed to get status", &resp).into());
        }
        serde_json::from_slice(resp.body()).wrap_err("Failed to decode body")
    }
}

/// Private structure to incapsulate error reporting for HTTP response.
struct ResponseReport(eyre::Report);

impl ResponseReport {
    /// Constructs report with provided message
    fn with_msg<S>(msg: S, response: &Response<Vec<u8>>) -> Self
    where
        S: AsRef<str>,
    {
        let status = response.status();
        let body = String::from_utf8_lossy(response.body());
        let msg = msg.as_ref();

        Self(eyre!("{msg}; status: {status}; response body: {body}"))
    }
}

impl From<ResponseReport> for eyre::Report {
    fn from(report: ResponseReport) -> Self {
        report.0
    }
}

/// More convenient version of [`iroha_data_model::prelude::PaginatedQueryResult`].
/// The only difference is that this struct has `output` field extracted from the result
/// accordingly to the source query.
pub struct PaginatedQueryOutput<R>
where
    R: Query + Into<QueryBox> + Debug,
    <R::Output as TryFrom<Value>>::Error: Into<eyre::Error>,
{
    /// Query output
    pub output: R::Output,
    /// See [`iroha_data_model::prelude::PaginatedQueryResult`]
    pub pagination: Pagination,
    /// See [`iroha_data_model::prelude::PaginatedQueryResult`]
    pub total: u64,
}

impl<R> PaginatedQueryOutput<R>
where
    R: Query + Into<QueryBox> + Debug,
    <R::Output as TryFrom<Value>>::Error: Into<eyre::Error>,
{
    /// Extracts output as is
    pub fn only_output(self) -> R::Output {
        self.output
    }
}

impl<R> TryFrom<PaginatedQueryResult> for PaginatedQueryOutput<R>
where
    R: Query + Into<QueryBox> + Debug,
    <R::Output as TryFrom<Value>>::Error: Into<eyre::Error>,
{
    type Error = eyre::Report;

    fn try_from(
        PaginatedQueryResult {
            result,
            pagination,
            total,
        }: PaginatedQueryResult,
    ) -> Result<Self> {
        let QueryResult(result) = result;
        let output = R::Output::try_from(result)
            .map_err(Into::into)
            .wrap_err("Unexpected type")?;

        Ok(Self {
            output,
            pagination,
            total,
        })
    }
}

/// Iroha client
#[derive(Clone)]
pub struct Client {
    /// Url for accessing iroha node
    torii_url: SmallStr,
    /// Url to report status for administration
    telemetry_url: SmallStr,
    /// Limits to which transactions must adhere to
    transaction_limits: TransactionLimits,
    /// Accounts keypair
    key_pair: KeyPair,
    /// Transaction time to live in milliseconds
    proposed_transaction_ttl_ms: u64,
    /// Transaction status timeout
    transaction_status_timeout: Duration,
    /// Current account
    account_id: AccountId,
    /// Http headers which will be appended to each request
    headers: HttpHeaders,
    /// If `true` add nonce, which makes different hashes for
    /// transactions which occur repeatedly and/or simultaneously
    add_transaction_nonce: bool,
}

/// Representation of `Iroha` client.
impl Client {
    /// Constructor for client from configuration
<<<<<<< HEAD
    pub fn new(configuration: &Configuration) -> Self {
        Self::with_headers(configuration, HttpHeaders::default())
=======
    ///
    /// # Errors
    /// If configuration isn't valid (e.g public/private keys don't match)
    pub fn new(configuration: &Configuration) -> Result<Self> {
        Self::with_headers(configuration, http_client::Headers::default())
>>>>>>> df1f6a62
    }

    /// Constructor for client from configuration and headers
    ///
    /// *Authentication* header will be added, if `login` and `password` fields are presented
    ///
    /// # Errors
    /// If configuration isn't valid (e.g public/private keys don't match)
    pub fn with_headers(
        configuration: &Configuration,
        mut headers: HashMap<String, String>,
    ) -> Result<Self> {
        if let Some(basic_auth) = &configuration.basic_auth {
            let credentials = format!("{}:{}", basic_auth.web_login, basic_auth.password);
            let encoded = base64::encode(credentials);
            headers.insert(String::from("Authorization"), format!("Basic {}", encoded));
        }

        Ok(Self {
            torii_url: configuration.torii_api_url.clone(),
            telemetry_url: configuration.torii_telemetry_url.clone(),
            transaction_limits: configuration.transaction_limits,
            key_pair: KeyPair::new(
                configuration.public_key.clone(),
                configuration.private_key.clone(),
            )?,
            proposed_transaction_ttl_ms: configuration.transaction_time_to_live_ms,
            transaction_status_timeout: Duration::from_millis(
                configuration.transaction_status_timeout_ms,
            ),
            account_id: configuration.account_id.clone(),
            headers,
            add_transaction_nonce: configuration.add_transaction_nonce,
        })
    }

    /// Builds transaction out of supplied instructions or wasm.
    ///
    /// # Errors
    /// Fails if signing transaction fails
    pub fn build_transaction(
        &self,
        instructions: Executable,
        metadata: UnlimitedMetadata,
    ) -> Result<Transaction> {
        let transaction = Transaction::new(
            self.account_id.clone(),
            instructions,
            self.proposed_transaction_ttl_ms,
        );

        let transaction_with_metadata = if self.add_transaction_nonce {
            let nonce = rand::thread_rng().gen::<u32>();
            transaction.with_nonce(nonce)
        } else {
            transaction
        }
        .with_metadata(metadata);

        self.sign_transaction(transaction_with_metadata)
    }

    /// Signs transaction
    ///
    /// # Errors
    /// Fails if generating signature fails
    pub fn sign_transaction(&self, transaction: Transaction) -> Result<Transaction> {
        transaction
            .sign(self.key_pair.clone())
            .wrap_err("Failed to sign transaction")
    }

    /// Signs query
    ///
    /// # Errors
    /// Fails if generating signature fails
    pub fn sign_query(&self, query: QueryRequest) -> Result<SignedQueryRequest> {
        query
            .sign(self.key_pair.clone())
            .wrap_err("Failed to sign query")
    }

    /// Instructions API entry point. Submits one Iroha Special Instruction to `Iroha` peers.
    /// Returns submitted transaction's hash or error string.
    ///
    /// # Errors
    /// Fails if sending transaction to peer fails or if it response with error
    #[log]
    pub fn submit(
        &mut self,
        instruction: impl Into<Instruction> + Debug,
    ) -> Result<HashOf<VersionedTransaction>> {
        self.submit_all(vec![instruction.into()])
    }

    /// Instructions API entry point. Submits several Iroha Special Instructions to `Iroha` peers.
    /// Returns submitted transaction's hash or error string.
    ///
    /// # Errors
    /// Fails if sending transaction to peer fails or if it response with error
    pub fn submit_all(
        &mut self,
        instructions: impl IntoIterator<Item = Instruction>,
    ) -> Result<HashOf<VersionedTransaction>> {
        self.submit_all_with_metadata(instructions, UnlimitedMetadata::new())
    }

    /// Instructions API entry point. Submits one Iroha Special Instruction to `Iroha` peers.
    /// Allows to specify [`Metadata`] of [`Transaction`].
    /// Returns submitted transaction's hash or error string.
    ///
    /// # Errors
    /// Fails if sending transaction to peer fails or if it response with error
    #[log]
    pub fn submit_with_metadata(
        &mut self,
        instruction: Instruction,
        metadata: UnlimitedMetadata,
    ) -> Result<HashOf<VersionedTransaction>> {
        self.submit_all_with_metadata(vec![instruction], metadata)
    }

    /// Instructions API entry point. Submits several Iroha Special Instructions to `Iroha` peers.
    /// Allows to specify [`Metadata`] of [`Transaction`].
    /// Returns submitted transaction's hash or error string.
    ///
    /// # Errors
    /// Fails if sending transaction to peer fails or if it response with error
    pub fn submit_all_with_metadata(
        &mut self,
        instructions: impl IntoIterator<Item = Instruction>,
        metadata: UnlimitedMetadata,
    ) -> Result<HashOf<VersionedTransaction>> {
        self.submit_transaction(self.build_transaction(instructions.into(), metadata)?)
    }

    /// Submit a prebuilt transaction.
    /// Returns submitted transaction's hash or error string.
    ///
    /// # Errors
    /// Fails if sending transaction to peer fails or if it response with error
    pub fn submit_transaction(
        &self,
        transaction: Transaction,
    ) -> Result<HashOf<VersionedTransaction>> {
        let (req, hash, resp_handler) =
            self.prepare_transaction_request::<DefaultRequestBuilder>(transaction)?;
        let response = req
            .send()
            .wrap_err_with(|| format!("Failed to send transaction with hash {:?}", hash))?;
        resp_handler.handle(response)?;
        Ok(hash)
    }

    /// Lower-level Instructions API entry point.
    ///
    /// Returns a tuple with a provided request builder, a hash of the transaction, and a response handler.
    /// Despite the fact that response handling can be implemented just by asserting that status code is 200,
    /// it is better to use a response handler anyway. It allows to abstract from implementation details.
    ///
    /// For general usage example see [`Client::prepare_query_request`].
    ///
    /// # Errors
    /// Fails if transaction check fails
    pub fn prepare_transaction_request<B>(
        &self,
        transaction: Transaction,
    ) -> Result<(B, HashOf<VersionedTransaction>, TransactionResponseHandler)>
    where
        B: RequestBuilder,
    {
        transaction.check_limits(&self.transaction_limits)?;
        let transaction: VersionedTransaction = transaction.into();
        let hash = transaction.hash();
        let transaction_bytes: Vec<u8> = transaction.encode_versioned();

        Ok((
            B::new(
                HttpMethod::POST,
                format!("{}/{}", &self.torii_url, uri::TRANSACTION),
            )
            .bytes(transaction_bytes)
            .headers(self.headers.clone()),
            hash,
            TransactionResponseHandler,
        ))
    }

    /// Submits and waits until the transaction is either rejected or committed.
    /// Returns rejection reason if transaction was rejected.
    ///
    /// # Errors
    /// Fails if sending transaction to peer fails or if it response with error
    pub fn submit_blocking(
        &mut self,
        instruction: impl Into<Instruction>,
    ) -> Result<HashOf<VersionedTransaction>> {
        self.submit_all_blocking(vec![instruction.into()])
    }

    /// Submits and waits until the transaction is either rejected or committed.
    /// Returns rejection reason if transaction was rejected.
    ///
    /// # Errors
    /// Fails if sending transaction to peer fails or if it response with error
    pub fn submit_all_blocking(
        &mut self,
        instructions: impl IntoIterator<Item = Instruction>,
    ) -> Result<HashOf<VersionedTransaction>> {
        self.submit_all_blocking_with_metadata(instructions, UnlimitedMetadata::new())
    }

    /// Submits and waits until the transaction is either rejected or committed.
    /// Allows to specify [`Metadata`] of [`Transaction`].
    /// Returns rejection reason if transaction was rejected.
    ///
    /// # Errors
    /// Fails if sending transaction to peer fails or if it response with error
    pub fn submit_blocking_with_metadata(
        &mut self,
        instruction: impl Into<Instruction>,
        metadata: UnlimitedMetadata,
    ) -> Result<HashOf<VersionedTransaction>> {
        self.submit_all_blocking_with_metadata(vec![instruction.into()], metadata)
    }

    /// Submits and waits until the transaction is either rejected or committed.
    /// Allows to specify [`Metadata`] of [`Transaction`].
    /// Returns rejection reason if transaction was rejected.
    ///
    /// # Errors
    /// Fails if sending transaction to peer fails or if it response with error
    pub fn submit_all_blocking_with_metadata(
        &mut self,
        instructions: impl IntoIterator<Item = Instruction>,
        metadata: UnlimitedMetadata,
    ) -> Result<HashOf<VersionedTransaction>> {
        struct EventListenerInitialized;

        let mut client = self.clone();
        let (event_sender, event_receiver) = mpsc::channel();
        let (init_sender, init_receiver) = mpsc::channel();
        let transaction = self.build_transaction(instructions.into(), metadata)?;
        let hash = transaction.hash();
        let _handle = thread::spawn(move || -> eyre::Result<()> {
            let event_iterator = client
                .listen_for_events(PipelineEventFilter::new().hash(hash.into()).into())
                .wrap_err("Failed to establish event listener connection.")?;
            init_sender
                .send(EventListenerInitialized)
                .wrap_err("Failed to send through init channel.")?;
            for event in event_iterator.flatten() {
                if let Event::Pipeline(this_event) = event {
                    match this_event.status {
                        PipelineStatus::Validating => {}
                        PipelineStatus::Rejected(reason) => event_sender
                            .send(Err(reason))
                            .wrap_err("Failed to send through event channel.")?,
                        PipelineStatus::Committed => event_sender
                            .send(Ok(hash.transmute()))
                            .wrap_err("Failed to send through event channel.")?,
                    }
                }
            }
            Ok(())
        });
        init_receiver
            .recv()
            .wrap_err("Failed to receive init message.")?;
        self.submit_transaction(transaction)?;
        event_receiver
            .recv_timeout(self.transaction_status_timeout)
            .map_or_else(
                |err| Err(err).wrap_err("Timeout waiting for transaction status"),
                |result| Ok(result?),
            )
    }

    /// Lower-level Query API entry point. Prepares an http-request and returns it with an http-response handler.
    ///
    /// # Errors
    /// Fails if query signing fails.
    ///
    /// # Examples
    ///
    /// ```rust,ignore
    /// use eyre::Result;
    /// use iroha_client::{
    ///     client::{Client, ResponseHandler},
    ///     http::{RequestBuilder, Response},
    /// };
    /// use iroha_data_model::prelude::{Account, FindAllAccounts, Pagination};
    ///
    /// struct YourAsyncRequest;
    ///
    /// impl YourAsyncRequest {
    ///     async fn send(self) -> Response<Vec<u8>> {
    ///         // do the stuff
    ///     }
    /// }
    ///
    /// // Implement builder for this request
    /// impl RequestBuilder for YourAsyncRequest {
    ///     // ...
    /// }
    ///
    /// async fn fetch_accounts(client: &Client) -> Result<Vec<Account>> {
    ///     // Put `YourAsyncRequest` as a type here
    ///     // It returns the request and the handler (zero-cost abstraction) for the response
    ///     let (req, resp_handler) = client.prepare_query_request::<_, YourAsyncRequest>(
    ///         FindAllAccounts::new(),
    ///         Pagination::default(),
    ///     )?;
    ///
    ///     // Do what you need to send the request and to get the response
    ///     let resp = req.send().await;
    ///
    ///     // Handle response with the handler and get typed result
    ///     let accounts = resp_handler.handle(resp)?;
    ///
    ///     Ok(accounts.only_output())
    /// }
    /// ```
    pub fn prepare_query_request<R, B>(
        &self,
        request: R,
        pagination: Pagination,
    ) -> Result<(B, QueryResponseHandler<R>)>
    where
        R: Query + Into<QueryBox> + Debug,
        <R::Output as TryFrom<Value>>::Error: Into<eyre::Error>,
        B: RequestBuilder,
    {
        let pagination: Vec<_> = pagination.into();
        let request = QueryRequest::new(request.into(), self.account_id.clone());
        let request: VersionedSignedQueryRequest = self.sign_query(request)?.into();

        Ok((
            B::new(
                HttpMethod::POST,
                format!("{}/{}", &self.torii_url, uri::QUERY),
            )
            .bytes(request.encode_versioned())
            .params(pagination)
            .headers(self.headers.clone()),
            QueryResponseHandler::default(),
        ))
    }

    /// Query API entry point. Requests queries from `Iroha` peers with pagination.
    ///
    /// Uses default blocking http-client. If you need some custom integration, look at
    /// [`Self::prepare_query_request()`].
    ///
    /// # Errors
    /// Fails if sending request fails
    #[log]
    pub fn request_with_pagination<R>(
        &self,
        request: R,
        pagination: Pagination,
    ) -> Result<PaginatedQueryOutput<R>>
    where
        R: Query + Into<QueryBox> + Debug,
        <R::Output as TryFrom<Value>>::Error: Into<eyre::Error>,
    {
        let (req, resp_handler) =
            self.prepare_query_request::<R, DefaultRequestBuilder>(request, pagination)?;
        let response = req.send()?;
        resp_handler.handle(response)
    }

    /// Query API entry point. Requests queries from `Iroha` peers.
    ///
    /// # Errors
    /// Fails if sending request fails
    #[log]
    pub fn request<R>(&self, request: R) -> Result<R::Output>
    where
        R: Query + Into<QueryBox> + Debug,
        <R::Output as TryFrom<Value>>::Error: Into<eyre::Error>,
    {
        self.request_with_pagination(request, Pagination::default())
            .map(PaginatedQueryOutput::only_output)
    }

    /// Connects through `WebSocket` to listen for `Iroha` pipeline and data events.
    ///
    /// # Errors
    /// Fails if subscribing to websocket fails
    pub fn listen_for_events(
        &mut self,
        event_filter: EventFilter,
    ) -> Result<impl Iterator<Item = Result<Event>>> {
        EventIterator::new(
            &format!("{}/{}", &self.torii_url, uri::SUBSCRIPTION),
            event_filter,
            self.headers.clone(),
        )
    }

    /// Tries to find the original transaction in the pending local tx queue.
    /// Should be used for an MST case.
    /// Takes pagination as parameter.
    ///
    /// # Errors
    /// Fails if subscribing to websocket fails
    pub fn get_original_transaction_with_pagination(
        &self,
        transaction: &Transaction,
        retry_count: u32,
        retry_in: Duration,
        pagination: Pagination,
    ) -> Result<Option<Transaction>> {
        let pagination: Vec<_> = pagination.into();
        for _ in 0..retry_count {
            let response = DefaultRequestBuilder::new(
                HttpMethod::GET,
                format!("{}/{}", &self.torii_url, uri::PENDING_TRANSACTIONS),
            )
            .params(pagination.clone())
            .headers(self.headers.clone())
            .send()?;

            if response.status() == StatusCode::OK {
                let pending_transactions =
                    VersionedPendingTransactions::decode_versioned(response.body())?;
                let VersionedPendingTransactions::V1(pending_transactions) = pending_transactions;
                let transaction = pending_transactions
                    .into_iter()
                    .find(|pending_transaction| {
                        pending_transaction
                            .payload
                            .equals_excluding_creation_time(&transaction.payload)
                    });
                if transaction.is_some() {
                    return Ok(transaction);
                }
                thread::sleep(retry_in);
            } else {
                return Err(eyre!(
                    "Failed to make query request with HTTP status: {}, {}",
                    response.status(),
                    std::str::from_utf8(response.body()).unwrap_or(""),
                ));
            }
        }
        Ok(None)
    }

    /// Tries to find the original transaction in the local pending tx queue.
    /// Should be used for an MST case.
    ///
    /// # Errors
    /// Fails if sending request fails
    pub fn get_original_transaction(
        &self,
        transaction: &Transaction,
        retry_count: u32,
        retry_in: Duration,
    ) -> Result<Option<Transaction>> {
        self.get_original_transaction_with_pagination(
            transaction,
            retry_count,
            retry_in,
            Pagination::default(),
        )
    }

    fn get_config<T: DeserializeOwned>(&self, get_config: &GetConfiguration) -> Result<T> {
        let headers = [("Content-Type".to_owned(), "application/json".to_owned())]
            .into_iter()
            .collect();
        let resp = DefaultRequestBuilder::new(
            HttpMethod::GET,
            format!("{}/{}", &self.torii_url, uri::CONFIGURATION),
        )
        .bytes(serde_json::to_vec(get_config).wrap_err("Failed to serialize")?)
        .headers(headers)
        .send()?;

        if resp.status() != StatusCode::OK {
            return Err(eyre!(
                "Failed to get configuration with HTTP status: {}. {}",
                resp.status(),
                std::str::from_utf8(resp.body()).unwrap_or(""),
            ));
        }
        serde_json::from_slice(resp.body()).wrap_err("Failed to decode body")
    }

    /// Send a request to change the configuration of a specified field.
    ///
    /// # Errors
    /// If sending request or decoding fails
    pub fn set_config(&self, post_config: PostConfiguration) -> Result<bool> {
        let headers = [("Content-type".to_owned(), "application/json".to_owned())]
            .into_iter()
            .collect();
        let body = serde_json::to_vec(&post_config)
            .wrap_err(format!("Failed to serialize {:?}", post_config))?;
        let url = &format!("{}/{}", self.torii_url, uri::CONFIGURATION);
        let resp = DefaultRequestBuilder::new(HttpMethod::POST, url)
            .bytes(body)
            .headers(headers)
            .send()?;

        if resp.status() != StatusCode::OK {
            return Err(eyre!(
                "Failed to post configuration with HTTP status: {}. {}",
                resp.status(),
                std::str::from_utf8(resp.body()).unwrap_or(""),
            ));
        }
        serde_json::from_slice(resp.body())
            .wrap_err(format!("Failed to decode body {:?}", resp.body()))
    }

    /// Get documentation of some field on config
    ///
    /// # Errors
    /// Fails if sending request or decoding fails
    pub fn get_config_docs(&self, field: &[&str]) -> Result<Option<String>> {
        let field = field.iter().copied().map(ToOwned::to_owned).collect();
        self.get_config(&GetConfiguration::Docs(field))
            .wrap_err("Failed to get docs for field")
    }

    /// Get value of config on peer
    ///
    /// # Errors
    /// Fails if sending request or decoding fails
    pub fn get_config_value(&self) -> Result<serde_json::Value> {
        self.get_config(&GetConfiguration::Value)
            .wrap_err("Failed to get configuration value")
    }

    /// Gets network status seen from the peer
    /// # Errors
    /// Fails if sending request or decoding fails
    pub fn get_status(&self) -> Result<Status> {
        let (req, resp_handler) = self.prepare_status_request::<DefaultRequestBuilder>();
        let resp = req.send()?;
        resp_handler.handle(resp)
    }

    /// Prepares http-request to implement [`Self::get_status()`] on your own.
    ///
    /// For general usage example see [`Client::prepare_query_request`].
    ///
    /// # Errors
    /// Fails if request build fails
    pub fn prepare_status_request<B>(&self) -> (B, StatusResponseHandler)
    where
        B: RequestBuilder,
    {
        (
            B::new(
                HttpMethod::GET,
                format!("{}/{}", &self.telemetry_url, uri::STATUS),
            )
            .headers(self.headers.clone()),
            StatusResponseHandler,
        )
    }
}

/// Iterator for getting events from the `WebSocket` stream.
#[derive(Debug)]
pub struct EventIterator {
    stream: WebSocketStream,
}

impl EventIterator {
    /// Constructs `EventIterator` and sends the subscription request.
    ///
    /// # Errors
    /// Fails if connecting and sending subscription to web socket fails
    pub fn new(url: &str, event_filter: EventFilter, headers: HttpHeaders) -> Result<Self> {
        let mut stream = http_default::web_socket_connect(url, headers)?;
        stream.write_message(WebSocketMessage::Binary(
            VersionedEventSubscriberMessage::from(EventSubscriberMessage::from(event_filter))
                .encode_versioned(),
        ))?;
        loop {
            match stream.read_message() {
                Ok(WebSocketMessage::Binary(message)) => {
                    if let EventPublisherMessage::SubscriptionAccepted =
                        VersionedEventPublisherMessage::decode_versioned(&message)?.into_v1()
                    {
                        break;
                    }
                    return Err(eyre!("Expected `SubscriptionAccepted`."));
                }
                Ok(_) => continue,
                Err(WebSocketError::ConnectionClosed | WebSocketError::AlreadyClosed) => {
                    return Err(eyre!("WebSocket connection closed."))
                }
                Err(err) => return Err(err.into()),
            }
        }
        Ok(Self { stream })
    }
}

impl Iterator for EventIterator {
    type Item = Result<Event>;

    fn next(&mut self) -> Option<Self::Item> {
        loop {
            match self.stream.read_message() {
                Ok(WebSocketMessage::Binary(message)) => {
                    let event_socket_message =
                        match VersionedEventPublisherMessage::decode_versioned(&message) {
                            Ok(event_socket_message) => event_socket_message.into_v1(),
                            Err(err) => return Some(Err(err.into())),
                        };
                    let event = match event_socket_message {
                        EventPublisherMessage::Event(event) => event,
                        msg => return Some(Err(eyre!("Expected Event but got {:?}", msg))),
                    };
                    let versioned_message = VersionedEventSubscriberMessage::from(
                        EventSubscriberMessage::EventReceived,
                    )
                    .encode_versioned();
                    return match self
                        .stream
                        .write_message(WebSocketMessage::Binary(versioned_message))
                    {
                        Ok(_) => Some(Ok(event)),
                        Err(err) => Some(Err(eyre!("Failed to send receipt: {}", err))),
                    };
                }
                Ok(_) => continue,
                Err(WebSocketError::ConnectionClosed | WebSocketError::AlreadyClosed) => {
                    return None
                }
                Err(err) => return Some(Err(err.into())),
            }
        }
    }
}

impl Drop for EventIterator {
    fn drop(&mut self) {
        let mut close = || -> eyre::Result<()> {
            self.stream.close(None)?;
            let mes = self.stream.read_message()?;
            if !mes.is_close() {
                return Err(eyre!(
                    "Server hasn't sent `Close` message for websocket handshake"
                ));
            }
            Ok(())
        };

        let _ = close().map_err(|e| warn!(%e));
    }
}

impl Debug for Client {
    fn fmt(&self, f: &mut Formatter<'_>) -> fmt::Result {
        f.debug_struct("Client")
            .field("public_key", self.key_pair.public_key())
            .field("torii_url", &self.torii_url)
            .field("telemetry_url", &self.telemetry_url)
            .finish()
    }
}

pub mod account {
    //! Module with queries for account
    use super::*;

    /// Get query to get all accounts
    pub const fn all() -> FindAllAccounts {
        FindAllAccounts::new()
    }

    /// Get query to get account by id
    pub fn by_id(account_id: impl Into<EvaluatesTo<AccountId>>) -> FindAccountById {
        FindAccountById::new(account_id)
    }
}

pub mod asset {
    //! Module with queries for assets
    use super::*;

    /// Get query to get all assets
    pub const fn all() -> FindAllAssets {
        FindAllAssets::new()
    }

    /// Get query to get all asset definitions
    pub const fn all_definitions() -> FindAllAssetsDefinitions {
        FindAllAssetsDefinitions::new()
    }

    /// Get query to get all assets by account id
    pub fn by_account_id(account_id: impl Into<EvaluatesTo<AccountId>>) -> FindAssetsByAccountId {
        FindAssetsByAccountId::new(account_id)
    }

    /// Get query to get all assets by account id
    pub fn by_id(asset_id: impl Into<EvaluatesTo<<Asset as Identifiable>::Id>>) -> FindAssetById {
        FindAssetById::new(asset_id)
    }
}

pub mod domain {
    //! Module with queries for domains
    use super::*;

    /// Get query to get all domains
    pub const fn all() -> FindAllDomains {
        FindAllDomains::new()
    }

    /// Get query to get all domain by id
    pub fn by_id(domain_id: impl Into<EvaluatesTo<DomainId>>) -> FindDomainById {
        FindDomainById::new(domain_id)
    }
}

pub mod transaction {
    //! Module with queries for transactions
    use iroha_crypto::Hash;

    use super::*;

    /// Get query to retrieve transactions for account
    pub fn by_account_id(
        account_id: impl Into<EvaluatesTo<AccountId>>,
    ) -> FindTransactionsByAccountId {
        FindTransactionsByAccountId::new(account_id)
    }

    /// Get query to retrieve transaction by hash
    pub fn by_hash(hash: impl Into<EvaluatesTo<Hash>>) -> FindTransactionByHash {
        FindTransactionByHash::new(hash)
    }
}

#[cfg(test)]
mod tests {
    #![allow(clippy::restriction)]
    use std::str::FromStr;

    use super::*;
    use crate::config::{BasicAuth, WebLogin};

    const LOGIN: &str = "mad_hatter";
    const PASSWORD: &str = "ilovetea";
    // `mad_hatter:ilovetea` encoded with base64
    const ENCRYPTED_CREDENTIALS: &str = "bWFkX2hhdHRlcjppbG92ZXRlYQ==";

    #[test]
    fn txs_same_except_for_nonce_have_different_hashes() {
        let (public_key, private_key) = KeyPair::generate().unwrap().into();

        let cfg = Configuration {
            public_key,
            private_key,
            add_transaction_nonce: true,
            ..Configuration::default()
        };
        let client = Client::new(&cfg).expect("Invalid client configuration");

        let build_transaction = || {
            client
                .build_transaction(Vec::<Instruction>::new().into(), UnlimitedMetadata::new())
                .unwrap()
        };
        let tx1 = build_transaction();
        let mut tx2 = build_transaction();

        tx2.payload.creation_time = tx1.payload.creation_time;
        assert_ne!(tx1.hash(), tx2.hash());
        tx2.payload.nonce = tx1.payload.nonce;
        assert_eq!(tx1.hash(), tx2.hash());
    }

    #[test]
    fn authorization_header() {
        let basic_auth = BasicAuth {
            web_login: WebLogin::from_str(LOGIN).expect("Failed to create valid `WebLogin`"),
            password: SmallStr::from_str(PASSWORD),
        };

        let cfg = Configuration {
            basic_auth: Some(basic_auth),
            ..Configuration::default()
        };
        let client = Client::new(&cfg).expect("Invalid client configuration");

        let value = client
            .headers
            .get("Authorization")
            .expect("Expected `Authorization` header");
        let expected_value = format!("Basic {}", ENCRYPTED_CREDENTIALS);
        assert_eq!(value, &expected_value);
    }
}<|MERGE_RESOLUTION|>--- conflicted
+++ resolved
@@ -203,16 +203,11 @@
 /// Representation of `Iroha` client.
 impl Client {
     /// Constructor for client from configuration
-<<<<<<< HEAD
-    pub fn new(configuration: &Configuration) -> Self {
-        Self::with_headers(configuration, HttpHeaders::default())
-=======
     ///
     /// # Errors
     /// If configuration isn't valid (e.g public/private keys don't match)
     pub fn new(configuration: &Configuration) -> Result<Self> {
-        Self::with_headers(configuration, http_client::Headers::default())
->>>>>>> df1f6a62
+        Self::with_headers(configuration, HttpHeaders::default())
     }
 
     /// Constructor for client from configuration and headers
