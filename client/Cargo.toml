--- conflicted
+++ resolved
@@ -17,22 +17,13 @@
 maintenance = { status = "actively-developed" }
 
 [dependencies]
-<<<<<<< HEAD
-iroha_config = { version = "=2.0.0-pre-rc.3", path = "../config" }
-iroha_crypto = { version = "=2.0.0-pre-rc.3", path = "../crypto"}
-iroha_data_model = { version = "=2.0.0-pre-rc.3", path = "../data_model", features = ["warp"] }
-iroha_logger = { version = "=2.0.0-pre-rc.3", path = "../logger"}
-iroha_telemetry = { version ="=2.0.0-pre-rc.3", path = "../telemetry" }
-iroha_version = { version = "=2.0.0-pre-rc.3", path = "../version" }
-iroha_core = { version = "=2.0.0-pre-rc.3", path = "../core", features = ["dev-telemetry", "telemetry"]}
-=======
 iroha_config = { version = "=2.0.0-pre-rc.4", path = "../config" }
 iroha_crypto = { version = "=2.0.0-pre-rc.4", path = "../crypto"}
 iroha_data_model = { version = "=2.0.0-pre-rc.4", path = "../data_model", features = ["warp"] }
 iroha_logger = { version = "=2.0.0-pre-rc.4", path = "../logger"}
 iroha_telemetry = { version ="=2.0.0-pre-rc.4", path = "../telemetry" }
 iroha_version = { version = "=2.0.0-pre-rc.4", path = "../version" }
->>>>>>> 322afe8f
+iroha_core = { version = "=2.0.0-pre-rc.4", path = "../core", features = ["dev-telemetry", "telemetry"]}
 
 attohttpc = "0.18"
 eyre = "0.6.5"
@@ -47,12 +38,7 @@
 
 
 [dev-dependencies]
-<<<<<<< HEAD
-iroha_permissions_validators = { version = "=2.0.0-pre-rc.3", path = "../permissions_validators" }
-=======
-iroha_core = { version = "=2.0.0-pre-rc.4", path = "../core", features = ["dev-telemetry", "telemetry"]}
 iroha_permissions_validators = { version = "=2.0.0-pre-rc.4", path = "../permissions_validators" }
->>>>>>> 322afe8f
 iroha = { path = "../cli", features = ["dev-telemetry", "telemetry"] }
 
 test_network = { version = "=2.0.0-pre-rc.4", path = "../core/test_network" }
