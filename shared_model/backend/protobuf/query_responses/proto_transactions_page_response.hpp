/**
 * Copyright Soramitsu Co., Ltd. All Rights Reserved.
 * SPDX-License-Identifier: Apache-2.0
 */

#ifndef IROHA_SHARED_MODEL_PROTO_TRANSACTION_PAGE_RESPONSE_HPP
#define IROHA_SHARED_MODEL_PROTO_TRANSACTION_PAGE_RESPONSE_HPP

#include "interfaces/query_responses/transactions_page_response.hpp"

#include <boost/optional/optional.hpp>
#include "common/result_fwd.hpp"
#include "cryptography/hash.hpp"
#include "interfaces/common_objects/types.hpp"

namespace iroha {
  namespace protocol {
    class QueryResponse;
    class TransactionsPageResponse;
  }  // namespace protocol
}  // namespace iroha

namespace shared_model {
  namespace proto {
    class Transaction;

    class TransactionsPageResponse final
        : public interface::TransactionsPageResponse {
     public:
      static iroha::expected::Result<std::unique_ptr<TransactionsPageResponse>,
                                     std::string>
      create(const iroha::protocol::QueryResponse &query_response);

      TransactionsPageResponse(
          const iroha::protocol::QueryResponse &query_response,
          std::vector<std::unique_ptr<Transaction>> transactions,
          boost::optional<interface::types::HashType> next_hash);

      ~TransactionsPageResponse() override;

      interface::types::TransactionsCollectionType transactions()
          const override;

<<<<<<< HEAD
      const boost::optional<interface::types::HashType> &nextTxHash()
          const override;
=======
      std::optional<interface::types::HashType> nextTxHash() const override;
>>>>>>> 133e27fb

      interface::types::TransactionsNumberType allTransactionsSize()
          const override;

     private:
      const iroha::protocol::TransactionsPageResponse &transactionPageResponse_;
<<<<<<< HEAD
      std::vector<std::unique_ptr<Transaction>> transactions_;
      boost::optional<interface::types::HashType> next_hash_;
=======
      std::vector<proto::Transaction> transactions_;
      std::optional<interface::types::HashType> next_hash_;
>>>>>>> 133e27fb
    };
  }  // namespace proto
}  // namespace shared_model

#endif  // IROHA_SHARED_MODEL_PROTO_TRANSACTION_PAGE_RESPONSE_HPP<|MERGE_RESOLUTION|>--- conflicted
+++ resolved
@@ -7,6 +7,8 @@
 #define IROHA_SHARED_MODEL_PROTO_TRANSACTION_PAGE_RESPONSE_HPP
 
 #include "interfaces/query_responses/transactions_page_response.hpp"
+
+#include <optional>
 
 #include <boost/optional/optional.hpp>
 #include "common/result_fwd.hpp"
@@ -34,32 +36,23 @@
       TransactionsPageResponse(
           const iroha::protocol::QueryResponse &query_response,
           std::vector<std::unique_ptr<Transaction>> transactions,
-          boost::optional<interface::types::HashType> next_hash);
+          std::optional<interface::types::HashType> next_hash);
 
       ~TransactionsPageResponse() override;
 
       interface::types::TransactionsCollectionType transactions()
           const override;
 
-<<<<<<< HEAD
-      const boost::optional<interface::types::HashType> &nextTxHash()
+      const std::optional<interface::types::HashType> &nextTxHash()
           const override;
-=======
-      std::optional<interface::types::HashType> nextTxHash() const override;
->>>>>>> 133e27fb
 
       interface::types::TransactionsNumberType allTransactionsSize()
           const override;
 
      private:
       const iroha::protocol::TransactionsPageResponse &transactionPageResponse_;
-<<<<<<< HEAD
       std::vector<std::unique_ptr<Transaction>> transactions_;
-      boost::optional<interface::types::HashType> next_hash_;
-=======
-      std::vector<proto::Transaction> transactions_;
       std::optional<interface::types::HashType> next_hash_;
->>>>>>> 133e27fb
     };
   }  // namespace proto
 }  // namespace shared_model
