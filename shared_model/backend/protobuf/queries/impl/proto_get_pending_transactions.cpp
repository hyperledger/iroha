--- conflicted
+++ resolved
@@ -24,40 +24,24 @@
                         std::move(pagination_meta)));
               };
       }
-      return std::make_unique<GetPendingTransactions>(query, boost::none);
+      return std::make_unique<GetPendingTransactions>(query, std::nullopt);
     }
 
     GetPendingTransactions::GetPendingTransactions(
         const iroha::protocol::Query &query,
-        boost::optional<
+        std::optional<
             std::unique_ptr<shared_model::interface::TxPaginationMeta>>
             pagination_meta)
         : pending_transactions_{query.payload().get_pending_transactions()},
-<<<<<<< HEAD
           pagination_meta_{std::move(pagination_meta)} {}
 
     GetPendingTransactions::~GetPendingTransactions() = default;
-=======
-          pagination_meta_{[&]() -> std::optional<const TxPaginationMeta> {
-            if (query.payload()
-                    .get_pending_transactions()
-                    .has_pagination_meta()) {
-              return TxPaginationMeta{*query.mutable_payload()
-                                           ->mutable_get_pending_transactions()
-                                           ->mutable_pagination_meta()};
-            }
-            return std::nullopt;
-          }()} {}
->>>>>>> 133e27fb
 
     std::optional<std::reference_wrapper<const interface::TxPaginationMeta>>
     GetPendingTransactions::paginationMeta() const {
       if (pagination_meta_) {
-<<<<<<< HEAD
-        return *pagination_meta_.value();
-=======
-        return std::cref<interface::TxPaginationMeta>(pagination_meta_.value());
->>>>>>> 133e27fb
+        return std::cref<interface::TxPaginationMeta>(
+            *pagination_meta_.value());
       }
       return std::nullopt;
     }
