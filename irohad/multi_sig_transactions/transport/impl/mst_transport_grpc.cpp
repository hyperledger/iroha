/**
 * Copyright Soramitsu Co., Ltd. All Rights Reserved.
 * SPDX-License-Identifier: Apache-2.0
 */

#include "common/default_constructible_unary_fn.hpp"  // non-copyable value workaround

#include "multi_sig_transactions/transport/mst_transport_grpc.hpp"

#include <boost/range/adaptor/filtered.hpp>
#include <boost/range/adaptor/transformed.hpp>
#include <rxcpp/rx-lite.hpp>
#include "ametsuchi/tx_presence_cache.hpp"
#include "backend/protobuf/deserialize_repeated_transactions.hpp"
#include "backend/protobuf/transaction.hpp"
#include "interfaces/iroha_internal/parse_and_create_batches.hpp"
#include "interfaces/iroha_internal/transaction_batch.hpp"
#include "interfaces/transaction.hpp"
#include "logger/logger.hpp"
#include "multi_sig_transactions/mst_types.hpp"
#include "multi_sig_transactions/state/mst_state.hpp"
#include "network/impl/grpc_channel_builder.hpp"
#include "validators/field_validator.hpp"

using namespace iroha;
using namespace iroha::network;

using shared_model::interface::types::PublicKeyHexStringView;

namespace {
  auto default_sender_factory = [](const shared_model::interface::Peer &to) {
    return createClient<transport::MstTransportGrpc>(to.address());
  };
}
void sendStateAsyncImpl(
    const shared_model::interface::Peer &to,
<<<<<<< HEAD
    ConstRefState state,
    PublicKeyHexStringView sender_key,
=======
    MstState const &state,
    const std::string &sender_key,
>>>>>>> 54d5136a
    AsyncGrpcClient<google::protobuf::Empty> &async_call,
    std::function<void(grpc::Status &, google::protobuf::Empty &)> on_response =
        {},
    MstTransportGrpc::SenderFactory sender_factory = default_sender_factory);

MstTransportGrpc::MstTransportGrpc(
    std::shared_ptr<AsyncGrpcClient<google::protobuf::Empty>> async_call,
    std::shared_ptr<TransportFactoryType> transaction_factory,
    std::shared_ptr<shared_model::interface::TransactionBatchParser>
        batch_parser,
    std::shared_ptr<shared_model::interface::TransactionBatchFactory>
        transaction_batch_factory,
    std::shared_ptr<iroha::ametsuchi::TxPresenceCache> tx_presence_cache,
    std::shared_ptr<Completer> mst_completer,
    PublicKeyHexStringView my_key,
    logger::LoggerPtr mst_state_logger,
    logger::LoggerPtr log,
    boost::optional<SenderFactory> sender_factory)
    : async_call_(std::move(async_call)),
      transaction_factory_(std::move(transaction_factory)),
      batch_parser_(std::move(batch_parser)),
      batch_factory_(std::move(transaction_batch_factory)),
      tx_presence_cache_(std::move(tx_presence_cache)),
      mst_completer_(std::move(mst_completer)),
      my_key_(my_key),
      mst_state_logger_(std::move(mst_state_logger)),
      log_(std::move(log)),
      sender_factory_(sender_factory) {}

grpc::Status MstTransportGrpc::SendState(
    ::grpc::ServerContext *context,
    const ::iroha::network::transport::MstState *request,
    ::google::protobuf::Empty *response) {
  log_->info("MstState Received");

  auto transactions = shared_model::proto::deserializeTransactions(
      *transaction_factory_, request->transactions());
  if (auto e = expected::resultToOptionalError(transactions)) {
    log_->warn(
        "Transaction deserialization failed: hash {}, {}", e->hash, e->error);
    return ::grpc::Status::OK;
  }

  auto batches = shared_model::interface::parseAndCreateBatches(
      *batch_parser_, *batch_factory_, std::move(transactions).assumeValue());
  if (auto e = expected::resultToOptionalError(batches)) {
    log_->warn("Batch deserialization failed: {}", *e);
    return ::grpc::Status::OK;
  }
  MstState new_state = MstState::empty(mst_state_logger_, mst_completer_);
  auto opt_batches = expected::resultToOptionalValue(std::move(batches));
  for (auto &batch : *opt_batches) {
    auto cache_presence = tx_presence_cache_->check(*batch);
    if (not cache_presence) {
      // TODO andrei 30.11.18 IR-51 Handle database error
      log_->warn("Check tx presence database error. Batch: {}", *batch);
      continue;
    }
    auto is_replay = std::any_of(
        cache_presence->begin(),
        cache_presence->end(),
        [](const auto &tx_status) {
          return std::visit(
              make_visitor(
                  [](const iroha::ametsuchi::tx_cache_status_responses::Missing
                         &) { return false; },
                  [](const auto &) { return true; }),
              tx_status);
        });

    if (not is_replay) {
      new_state += std::move(batch);
    }
  }

  log_->info("batches in MstState: {}", new_state.getBatches().size());

  const auto &source_key = request->source_peer_key();
  auto key_invalid_reason =
      shared_model::validation::validatePubkey(source_key);
  if (key_invalid_reason) {
    log_->info("Dropping received MST State due to invalid public key: {}",
               *key_invalid_reason);
    return grpc::Status::OK;
  }

  if (new_state.isEmpty()) {
    log_->info(
        "All transactions from received MST state have been processed already, "
        "nothing to propagate to MST processor");
    return grpc::Status::OK;
  }

  if (auto subscriber = subscriber_.lock()) {
    subscriber->onNewState(PublicKeyHexStringView{source_key},
                           std::move(new_state));
  } else {
    log_->warn("No subscriber for MST SendState event is set");
  }

  return grpc::Status::OK;
}

void MstTransportGrpc::subscribe(
    std::shared_ptr<MstTransportNotification> notification) {
  subscriber_ = notification;
}

<<<<<<< HEAD
void MstTransportGrpc::sendState(const shared_model::interface::Peer &to,
                                 ConstRefState providing_state) {
  log_->info("Propagate MstState to peer {}", to.address());
  sendStateAsyncImpl(to,
                     providing_state,
                     PublicKeyHexStringView{my_key_},
                     *async_call_,
                     sender_factory_.value_or(default_sender_factory));
=======
rxcpp::observable<bool> MstTransportGrpc::sendState(
    shared_model::interface::Peer const &to, MstState const &providing_state) {
  return rxcpp::observable<>::create<bool>([&](auto s) {
    log_->info("Propagate MstState to peer {}", to.address());
    sendStateAsyncImpl(to,
                       providing_state,
                       my_key_,
                       *async_call_,
                       [s](auto &status, auto &) {
                         s.on_next(status.ok());
                         s.on_completed();
                       },
                       sender_factory_.value_or(default_sender_factory));
  });
>>>>>>> 54d5136a
}

void iroha::network::sendStateAsync(
    const shared_model::interface::Peer &to,
<<<<<<< HEAD
    ConstRefState state,
    PublicKeyHexStringView sender_key,
    AsyncGrpcClient<google::protobuf::Empty> &async_call) {
  sendStateAsyncImpl(to, state, sender_key, async_call);
}

void sendStateAsyncImpl(const shared_model::interface::Peer &to,
                        ConstRefState state,
                        PublicKeyHexStringView sender_key,
                        AsyncGrpcClient<google::protobuf::Empty> &async_call,
                        MstTransportGrpc::SenderFactory sender_factory) {
=======
    MstState const &state,
    const shared_model::crypto::PublicKey &sender_key,
    AsyncGrpcClient<google::protobuf::Empty> &async_call,
    std::function<void(grpc::Status &, google::protobuf::Empty &)>
        on_response) {
  sendStateAsyncImpl(to,
                     state,
                     shared_model::crypto::toBinaryString(sender_key),
                     async_call,
                     std::move(on_response));
}

void sendStateAsyncImpl(
    const shared_model::interface::Peer &to,
    MstState const &state,
    const std::string &sender_key,
    AsyncGrpcClient<google::protobuf::Empty> &async_call,
    std::function<void(grpc::Status &, google::protobuf::Empty &)> on_response,
    MstTransportGrpc::SenderFactory sender_factory) {
>>>>>>> 54d5136a
  auto client = sender_factory(to);
  transport::MstState protoState;
  std::string_view sender_key_sv = sender_key;
  protoState.set_source_peer_key(sender_key_sv.data(), sender_key_sv.size());
  state.iterateTransactions([&protoState](const auto &tx) {
    // TODO (@l4l) 04/03/18 simplify with IR-1040
    *protoState.add_transactions() =
        std::static_pointer_cast<shared_model::proto::Transaction>(tx)
            ->getTransport();
  });
  async_call.Call(
      [&](auto context, auto cq) {
        return client->AsyncSendState(context, protoState, cq);
      },
      std::move(on_response));
}<|MERGE_RESOLUTION|>--- conflicted
+++ resolved
@@ -34,13 +34,8 @@
 }
 void sendStateAsyncImpl(
     const shared_model::interface::Peer &to,
-<<<<<<< HEAD
-    ConstRefState state,
+    MstState const &state,
     PublicKeyHexStringView sender_key,
-=======
-    MstState const &state,
-    const std::string &sender_key,
->>>>>>> 54d5136a
     AsyncGrpcClient<google::protobuf::Empty> &async_call,
     std::function<void(grpc::Status &, google::protobuf::Empty &)> on_response =
         {},
@@ -149,23 +144,13 @@
   subscriber_ = notification;
 }
 
-<<<<<<< HEAD
-void MstTransportGrpc::sendState(const shared_model::interface::Peer &to,
-                                 ConstRefState providing_state) {
-  log_->info("Propagate MstState to peer {}", to.address());
-  sendStateAsyncImpl(to,
-                     providing_state,
-                     PublicKeyHexStringView{my_key_},
-                     *async_call_,
-                     sender_factory_.value_or(default_sender_factory));
-=======
 rxcpp::observable<bool> MstTransportGrpc::sendState(
     shared_model::interface::Peer const &to, MstState const &providing_state) {
   return rxcpp::observable<>::create<bool>([&](auto s) {
     log_->info("Propagate MstState to peer {}", to.address());
     sendStateAsyncImpl(to,
                        providing_state,
-                       my_key_,
+                       PublicKeyHexStringView{my_key_},
                        *async_call_,
                        [s](auto &status, auto &) {
                          s.on_next(status.ok());
@@ -173,44 +158,25 @@
                        },
                        sender_factory_.value_or(default_sender_factory));
   });
->>>>>>> 54d5136a
 }
 
 void iroha::network::sendStateAsync(
     const shared_model::interface::Peer &to,
-<<<<<<< HEAD
-    ConstRefState state,
+    MstState const &state,
     PublicKeyHexStringView sender_key,
-    AsyncGrpcClient<google::protobuf::Empty> &async_call) {
-  sendStateAsyncImpl(to, state, sender_key, async_call);
-}
-
-void sendStateAsyncImpl(const shared_model::interface::Peer &to,
-                        ConstRefState state,
-                        PublicKeyHexStringView sender_key,
-                        AsyncGrpcClient<google::protobuf::Empty> &async_call,
-                        MstTransportGrpc::SenderFactory sender_factory) {
-=======
-    MstState const &state,
-    const shared_model::crypto::PublicKey &sender_key,
     AsyncGrpcClient<google::protobuf::Empty> &async_call,
     std::function<void(grpc::Status &, google::protobuf::Empty &)>
         on_response) {
-  sendStateAsyncImpl(to,
-                     state,
-                     shared_model::crypto::toBinaryString(sender_key),
-                     async_call,
-                     std::move(on_response));
+  sendStateAsyncImpl(to, state, sender_key, async_call, std::move(on_response));
 }
 
 void sendStateAsyncImpl(
     const shared_model::interface::Peer &to,
     MstState const &state,
-    const std::string &sender_key,
+    PublicKeyHexStringView sender_key,
     AsyncGrpcClient<google::protobuf::Empty> &async_call,
     std::function<void(grpc::Status &, google::protobuf::Empty &)> on_response,
     MstTransportGrpc::SenderFactory sender_factory) {
->>>>>>> 54d5136a
   auto client = sender_factory(to);
   transport::MstState protoState;
   std::string_view sender_key_sv = sender_key;
