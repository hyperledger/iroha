/**
 * Copyright Soramitsu Co., Ltd. All Rights Reserved.
 * SPDX-License-Identifier: Apache-2.0
 */

#include "consensus/yac/yac.hpp"

#include <utility>

#include <boost/algorithm/string/join.hpp>
#include <boost/range/adaptor/transformed.hpp>
#include "common/bind.hpp"
#include "common/visitor.hpp"
#include "consensus/yac/cluster_order.hpp"
#include "consensus/yac/storage/yac_proposal_storage.hpp"
#include "consensus/yac/timer.hpp"
#include "consensus/yac/yac_crypto_provider.hpp"
#include "interfaces/common_objects/peer.hpp"
#include "logger/logger.hpp"
#include "main/subscription.hpp"

// TODO: 2019-03-04 @muratovv refactor std::vector<VoteMessage> with a
// separate class IR-374
auto &getRound(const std::vector<iroha::consensus::yac::VoteMessage> &state) {
  return state.at(0).hash.vote_round;
}

namespace iroha {
  namespace consensus {
    namespace yac {

      std::shared_ptr<Yac> Yac::create(
          YacVoteStorage vote_storage,
          std::shared_ptr<YacNetwork> network,
          std::shared_ptr<YacCryptoProvider> crypto,
          std::shared_ptr<Timer> timer,
          ClusterOrdering order,
          Round round,
          rxcpp::observe_on_one_worker worker,
          logger::LoggerPtr log) {
        return std::make_shared<Yac>(vote_storage,
                                     network,
                                     crypto,
                                     timer,
                                     order,
                                     round,
                                     worker,
                                     std::move(log));
      }

      Yac::Yac(YacVoteStorage vote_storage,
               std::shared_ptr<YacNetwork> network,
               std::shared_ptr<YacCryptoProvider> crypto,
               std::shared_ptr<Timer> timer,
               ClusterOrdering order,
               Round round,
               rxcpp::observe_on_one_worker worker,
               logger::LoggerPtr log)
          : log_(std::move(log)),
            cluster_order_(order),
            round_(round),
            // worker_(worker),
            // notifier_(worker_, notifier_lifetime_),
            vote_storage_(std::move(vote_storage)),
            network_(std::move(network)),
            crypto_(std::move(crypto)),
            timer_(std::move(timer))  //,
      // freezed_round_notifier_(freezed_round_notifier_lifetime_),
      // subject_(worker_, freezed_round_notifier_lifetime_)
      {}

      Yac::~Yac() {
        // notifier_lifetime_.unsubscribe();
      }

      /*rxcpp::observable<FreezedRound> Yac::onFreezedRound() {
        //return freezed_round_notifier_.get_observable();
        if (!subject_)
          subject_ = std::make_unique<rxcpp::subjects::synchronize<FreezedRound,
      rxcpp::identity_one_worker>>(rxcpp::identity_current_thread(),
      freezed_round_notifier_lifetime_); return subject_->get_observable();
      }*/

      void Yac::stop() {
        network_->stop();
        // freezed_round_notifier_lifetime_.unsubscribe();
      }

      // ------|Hash gate|------

      void Yac::vote(YacHash hash,
                     ClusterOrdering order,
                     boost::optional<ClusterOrdering> alternative_order) {
        log_->info("Order for voting: [{}]",
                   boost::algorithm::join(
                       order.getPeers()
                           | boost::adaptors::transformed(
                                 [](const auto &p) { return p->address(); }),
                       ", "));

        std::unique_lock<std::mutex> lock(mutex_);
        cluster_order_ = order;
        alternative_order_ = std::move(alternative_order);
        round_ = hash.vote_round;
        lock.unlock();
        auto vote = crypto_->getVote(hash);
        // TODO 10.06.2018 andrei: IR-1407 move YAC propagation strategy to a
        // separate entity
        votingStep(vote);
      }

      /*rxcpp::observable<Answer> Yac::onOutcome() {
        return notifier_.get_observable();
      }*/

      // ------|Network notifications|------

      template <typename T, typename P>
      void removeMatching(std::vector<T> &target, const P &predicate) {
        target.erase(std::remove_if(target.begin(), target.end(), predicate),
                     target.end());
      }

      template <typename CollectionType, typename ElementType>
      bool contains(const CollectionType &haystack, const ElementType &needle) {
        return std::find(haystack.begin(), haystack.end(), needle)
            != haystack.end();
      }

      /// moves the votes not present in known_keys from votes to return value
      void Yac::removeUnknownPeersVotes(std::vector<VoteMessage> &votes,
                                        ClusterOrdering &order) {
        auto known_keys = order.getPeers()
            | boost::adaptors::transformed(
                              [](const auto &peer) { return peer->pubkey(); });
        removeMatching(
            votes,
            [known_keys = std::move(known_keys), this](VoteMessage &vote) {
              if (not contains(known_keys, vote.signature->publicKey())) {
                log_->warn("Got a vote from an unknown peer: {}", vote);
                return true;
              }
              return false;
            });
      }

      void Yac::onState(std::vector<VoteMessage> state) {
        std::unique_lock<std::mutex> guard(mutex_);

        removeUnknownPeersVotes(state, getCurrentOrder());
        if (state.empty()) {
          log_->debug("No votes left in the message.");
          return;
        }

        if (crypto_->verify(state)) {
          auto &proposal_round = getRound(state);

          if (proposal_round.block_round > round_.block_round) {
            guard.unlock();
            log_->info("Pass state from future for {} to pipeline",
                       proposal_round);

            getSubscription()->notify(EventTypes::kOnOutcomeFromYac,
                                      Answer(FutureMessage{std::move(state)}));
            // notifier_.get_subscriber().on_next(FutureMessage{std::move(state)});
            return;
          }

          if (proposal_round.block_round < round_.block_round) {
            log_->info("Received state from past for {}, try to propagate back",
                       proposal_round);
            tryPropagateBack(state);
            guard.unlock();
            return;
          }

          if (alternative_order_) {
            // filter votes with peers from cluster order to avoid the case when
            // alternative peer is not present in cluster order
            removeUnknownPeersVotes(state, cluster_order_);
            if (state.empty()) {
              log_->debug("No votes left in the message.");
              return;
            }
          }

          applyState(state, guard);
        } else {
          log_->warn(
              "Crypto verification failed for message. Votes: [{}]",
              boost::algorithm::join(
                  state | boost::adaptors::transformed([](const auto &v) {
                    return v.signature->toString();
                  }),
                  ", "));
        }
      }

      // ------|Private interface|------

      void Yac::votingStep(VoteMessage vote, uint32_t attempt) {
        log_->info("votingStep got vote: {}, attempt {}", vote, attempt);
        std::unique_lock<std::mutex> lock(mutex_);

        auto committed = vote_storage_.isCommitted(vote.hash.vote_round);
        if (committed) {
          return;
        }
        if (round_ > vote.hash.vote_round && attempt >= 1)
          return;

        /**
         * 3 attempts to build and commit block before we think that round is
         * freezed
         */
        if (attempt >= 2) {
          /*freezed_round_notifier_.get_subscriber().on_next(
              FreezedRound{vote.hash.vote_round});
              */

          /*subject_->get_subscriber().on_next(
              FreezedRound{vote.hash.vote_round});*/
          return;
        }

        enum { kRotatePeriod = 10 };

        if (0 != attempt && 0 == (attempt % kRotatePeriod)) {
          vote_storage_.remove(vote.hash.vote_round);
        }

        /**
         * 3 attempts to build and commit block before we think that round is
         * freezed
         */
        if (attempt == kRotatePeriod) {
          vote.hash.vote_hashes.proposal_hash.clear();
          vote.hash.vote_hashes.block_hash.clear();
          vote.hash.block_signature.reset();
          vote = crypto_->getVote(vote.hash);
        }

        auto &cluster_order = getCurrentOrder();

        const auto &current_leader = cluster_order.currentLeader();

        log_->info("Vote {} to peer {}", vote, current_leader);

        propagateStateDirectly(current_leader, {vote});
        cluster_order.switchToNext();
        lock.unlock();

<<<<<<< HEAD
        // identity_current_thread

        getSubscription()->dispatcher()->addDelayed(
            SubscriptionEngineHandlers::kYac,
            timer_->getDelay(),
            [wptr(weak_from_this()), vote, attempt] {
              if (auto ptr = wptr.lock())
                ptr->votingStep(vote, attempt + 1);
            });

        /*        timer_->invokeAfterDelay(
                    [this, vote, attempt] { this->votingStep(vote, attempt + 1);
           });*/
=======
        timer_->invokeAfterDelay(
            [this, vote, attempt] { this->votingStep(vote, attempt + 1); });
>>>>>>> 33dd72ca
      }

      void Yac::closeRound() {
        timer_->deny();
      }

      ClusterOrdering &Yac::getCurrentOrder() {
        return alternative_order_ ? *alternative_order_ : cluster_order_;
      }

      boost::optional<std::shared_ptr<shared_model::interface::Peer>>
      Yac::findPeer(const VoteMessage &vote) {
        auto peers = cluster_order_.getPeers();
        auto it =
            std::find_if(peers.begin(), peers.end(), [&](const auto &peer) {
              return peer->pubkey() == vote.signature->publicKey();
            });
        return it != peers.end() ? boost::make_optional(std::move(*it))
                                 : boost::none;
      }

      // ------|Apply data|------

      void Yac::applyState(const std::vector<VoteMessage> &state,
                           std::unique_lock<std::mutex> &lock) {
        assert(lock.owns_lock());
        auto answer =
            vote_storage_.store(state, cluster_order_.getNumberOfPeers());

        // TODO 10.06.2018 andrei: IR-1407 move YAC propagation strategy to a
        // separate entity

        iroha::match_in_place(
            answer,
            [&](const Answer &answer) {
              auto &proposal_round = getRound(state);
              auto current_round = round_;

              /*
               * It is possible that a new peer with an outdated peers list may
               * collect an outcome from a smaller number of peers which are
               * included in set of `f` peers in the system. The new peer will
               * not accept our message with valid supermajority because he
               * cannot apply votes from unknown peers.
               */
              if (state.size() > 1
                  or (proposal_round.block_round == current_round.block_round
                      and cluster_order_.getPeers().size() == 1)) {
                // some peer has already collected commit/reject, so it is sent
                if (vote_storage_.getProcessingState(proposal_round)
                    == ProposalState::kNotSentNotProcessed) {
                  vote_storage_.nextProcessingState(proposal_round);
                  log_->info(
                      "Received supermajority of votes for {}, skip "
                      "propagation",
                      proposal_round);
                }
              }

              auto processing_state =
                  vote_storage_.getProcessingState(proposal_round);

              auto votes =
                  [](const auto &state) -> const std::vector<VoteMessage> & {
                return state.votes;
              };

              switch (processing_state) {
                case ProposalState::kNotSentNotProcessed:
                  vote_storage_.nextProcessingState(proposal_round);
                  log_->info("Propagate state {} to whole network",
                             proposal_round);
                  this->propagateState(visit_in_place(answer, votes));
                  break;
                case ProposalState::kSentNotProcessed:
                  vote_storage_.nextProcessingState(proposal_round);
                  log_->info("Pass outcome for {} to pipeline", proposal_round);
                  lock.unlock();
                  if (proposal_round >= current_round) {
                    this->closeRound();
                  }
                  getSubscription()->notify(EventTypes::kOnOutcomeFromYac,
                                            answer);
                  // notifier_.get_subscriber().on_next(answer);
                  break;
                case ProposalState::kSentProcessed:
                  if (current_round > proposal_round)
                    this->tryPropagateBack(state);
                  break;
              }
            },
            // sent a state which didn't match with current one
            [&]() { this->tryPropagateBack(state); });
        if (lock.owns_lock()) {
          lock.unlock();
        }
      }

      void Yac::tryPropagateBack(const std::vector<VoteMessage> &state) {
        // yac back propagation will work only if another peer is in
        // propagation stage because if peer sends list of votes this means that
        // state is already committed
        if (state.size() != 1) {
          return;
        }

        vote_storage_.getLastFinalizedRound() | [&](const auto &last_round) {
          if (getRound(state) <= last_round) {
            vote_storage_.getState(last_round) | [&](const auto &last_state) {
              this->findPeer(state.at(0)) | [&](const auto &from) {
                log_->info("Propagate state {} directly to {}",
                           last_round,
                           from->address());
                auto votes = [](const auto &state) { return state.votes; };
                this->propagateStateDirectly(*from,
                                             visit_in_place(last_state, votes));
              };
            };
          }
        };
      }

      // ------|Propagation|------

      void Yac::propagateState(const std::vector<VoteMessage> &msg) {
        for (const auto &peer : cluster_order_.getPeers()) {
          propagateStateDirectly(*peer, msg);
        }
      }

      void Yac::propagateStateDirectly(const shared_model::interface::Peer &to,
                                       const std::vector<VoteMessage> &msg) {
        network_->sendState(to, msg);
      }

    }  // namespace yac
  }    // namespace consensus
}  // namespace iroha<|MERGE_RESOLUTION|>--- conflicted
+++ resolved
@@ -251,9 +251,6 @@
         cluster_order.switchToNext();
         lock.unlock();
 
-<<<<<<< HEAD
-        // identity_current_thread
-
         getSubscription()->dispatcher()->addDelayed(
             SubscriptionEngineHandlers::kYac,
             timer_->getDelay(),
@@ -261,14 +258,6 @@
               if (auto ptr = wptr.lock())
                 ptr->votingStep(vote, attempt + 1);
             });
-
-        /*        timer_->invokeAfterDelay(
-                    [this, vote, attempt] { this->votingStep(vote, attempt + 1);
-           });*/
-=======
-        timer_->invokeAfterDelay(
-            [this, vote, attempt] { this->votingStep(vote, attempt + 1); });
->>>>>>> 33dd72ca
       }
 
       void Yac::closeRound() {
