--- conflicted
+++ resolved
@@ -1141,10 +1141,7 @@
     vm_caller_.value().get()->exportBurrow(*burrow_storage_.value().get());
     log_->info("Burrow server run on port : {}", burrow_port_);
   }
-<<<<<<< HEAD
-=======
   
->>>>>>> 456669d6
   ordering_init->subscribe([simulator(utils::make_weak(simulator)),
                             consensus_gate(utils::make_weak(consensus_gate)),
                             tx_processor(utils::make_weak(tx_processor)),
