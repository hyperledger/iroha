/**
 * Copyright Soramitsu Co., Ltd. All Rights Reserved.
 * SPDX-License-Identifier: Apache-2.0
 */

#include "main/application.hpp"

#include <civetweb.h>
#include <rapidjson/document.h>
#include <rapidjson/stringbuffer.h>
#include <rapidjson/writer.h>
#include <boost/filesystem.hpp>
#include <optional>

#include "ametsuchi/impl/pool_wrapper.hpp"
#include "ametsuchi/impl/rocksdb_common.hpp"
#include "ametsuchi/impl/rocksdb_storage_impl.hpp"
#include "ametsuchi/impl/storage_impl.hpp"
#include "ametsuchi/impl/tx_presence_cache_impl.hpp"
#include "ametsuchi/impl/wsv_restorer_impl.hpp"
#include "ametsuchi/vm_caller.hpp"
#include "backend/protobuf/proto_block_json_converter.hpp"
#include "backend/protobuf/proto_permission_to_string.hpp"
#include "backend/protobuf/proto_proposal_factory.hpp"
#include "backend/protobuf/proto_query_response_factory.hpp"
#include "backend/protobuf/proto_transport_factory.hpp"
#include "backend/protobuf/proto_tx_status_factory.hpp"
#include "common/bind.hpp"
#include "common/files.hpp"
#include "common/result_try.hpp"
#include "consensus/yac/consensus_outcome_type.hpp"
#include "consensus/yac/consistency_model.hpp"
#include "consensus/yac/supermajority_checker.hpp"
#include "cryptography/crypto_provider/crypto_model_signer.hpp"
#include "cryptography/default_hash_provider.hpp"
#include "generator/generator.hpp"
#include "interfaces/common_objects/string_view_types.hpp"
#include "interfaces/iroha_internal/transaction_batch_factory_impl.hpp"
#include "interfaces/iroha_internal/transaction_batch_parser_impl.hpp"
#include "logger/logger.hpp"
#include "logger/logger_manager.hpp"
#include "main/impl/consensus_init.hpp"
#include "main/impl/on_demand_ordering_init.hpp"
#include "main/impl/pg_connection_init.hpp"
#include "main/impl/rocksdb_connection_init.hpp"
#include "main/impl/storage_init.hpp"
#include "main/iroha_status.hpp"
#include "main/server_runner.hpp"
#include "main/subscription.hpp"
#include "multi_sig_transactions/gossip_propagation_strategy.hpp"
#include "multi_sig_transactions/mst_processor_impl.hpp"
#include "multi_sig_transactions/mst_propagation_strategy_stub.hpp"
#include "multi_sig_transactions/mst_time_provider_impl.hpp"
#include "multi_sig_transactions/storage/mst_storage_impl.hpp"
#include "multi_sig_transactions/transport/mst_transport_grpc.hpp"
#include "multi_sig_transactions/transport/mst_transport_stub.hpp"
#include "network/impl/block_loader_impl.hpp"
#include "network/impl/channel_factory.hpp"
#include "network/impl/channel_pool.hpp"
#include "network/impl/client_factory_impl.hpp"
#include "network/impl/generic_client_factory.hpp"
#include "network/impl/peer_communication_service_impl.hpp"
#include "network/impl/peer_tls_certificates_provider_root.hpp"
#include "network/impl/peer_tls_certificates_provider_wsv.hpp"
#include "network/impl/tls_credentials.hpp"
#include "ordering/impl/on_demand_common.hpp"
#include "ordering/impl/on_demand_ordering_gate.hpp"
#include "pending_txs_storage/impl/pending_txs_storage_impl.hpp"
#include "simulator/impl/simulator.hpp"
#include "synchronizer/impl/synchronizer_impl.hpp"
#include "torii/impl/command_service_impl.hpp"
#include "torii/impl/command_service_transport_grpc.hpp"
#include "torii/processor/query_processor_impl.hpp"
#include "torii/processor/transaction_processor_impl.hpp"
#include "torii/query_service.hpp"
#include "torii/tls_params.hpp"
#include "validation/impl/chain_validator_impl.hpp"
#include "validation/impl/stateful_validator_impl.hpp"
#include "validators/always_valid_validator.hpp"
#include "validators/default_validator.hpp"
#include "validators/field_validator.hpp"
#include "validators/protobuf/proto_block_validator.hpp"
#include "validators/protobuf/proto_proposal_validator.hpp"
#include "validators/protobuf/proto_query_validator.hpp"
#include "validators/protobuf/proto_transaction_validator.hpp"

#if defined(USE_BURROW)
#include "ametsuchi/impl/burrow_vm_caller.hpp"
#endif

using namespace iroha;
using namespace iroha::ametsuchi;
using namespace iroha::simulator;
using namespace iroha::validation;
using namespace iroha::network;
using namespace iroha::synchronizer;
using namespace iroha::torii;
using namespace iroha::consensus::yac;

using shared_model::interface::types::PublicKeyHexStringView;

/// Consensus consistency model type.
static constexpr iroha::consensus::yac::ConsistencyModel
    kConsensusConsistencyModel = iroha::consensus::yac::ConsistencyModel::kCft;

static constexpr uint32_t kStaleStreamMaxRoundsDefault = 2;
static constexpr uint32_t kMstExpirationTimeDefault = 1440;
static constexpr uint32_t kMaxRoundsDelayDefault = 3000;

/**
 * Configuring iroha daemon
 */
Irohad::Irohad(
    const IrohadConfig &config,
    std::unique_ptr<ametsuchi::PostgresOptions> pg_opt,
    std::unique_ptr<iroha::ametsuchi::RocksDbOptions> rdb_opt,
    const std::string &listen_ip,
    const boost::optional<shared_model::crypto::Keypair> &keypair,
    logger::LoggerManagerTreePtr logger_manager,
    StartupWsvDataPolicy startup_wsv_data_policy,
    StartupWsvSynchronizationPolicy startup_wsv_sync_policy,
    std::optional<std::shared_ptr<const GrpcChannelParams>>
        maybe_grpc_channel_params,
    const boost::optional<GossipPropagationStrategyParams>
        &opt_mst_gossip_params,
    boost::optional<IrohadConfig::InterPeerTls> inter_peer_tls_config)
    : config_(config),
      listen_ip_(listen_ip),
      keypair_(keypair),
      startup_wsv_sync_policy_(startup_wsv_sync_policy),
      maybe_grpc_channel_params_(std::move(maybe_grpc_channel_params)),
      opt_mst_gossip_params_(opt_mst_gossip_params),
      inter_peer_tls_config_(std::move(inter_peer_tls_config)),
      pg_opt_(std::move(pg_opt)),
      rdb_opt_(std::move(rdb_opt)),
      subscription_engine_(getSubscription()),
      ordering_init(std::make_shared<ordering::OnDemandOrderingInit>(
          logger_manager->getLogger())),
      yac_init(std::make_shared<iroha::consensus::yac::YacInit>()),
      log_manager_(std::move(logger_manager)),
      log_(log_manager_->getLogger()) {
  log_->info("created");
  // TODO: rework in a more C++11+ - ish way luckychess 29.06.2019 IR-575
  std::srand(std::time(0));
  // Initializing storage at this point in order to insert genesis block before
  // initialization of iroha daemon

  if (auto e = expected::resultToOptionalError(initPendingTxsStorage() | [&] {
#if defined(USE_BURROW)
        vm_caller_ = std::make_unique<iroha::ametsuchi::BurrowVmCaller>();
#endif
        return initStorage(
            startup_wsv_data_policy,
            config_.database_config
                    && config_.database_config->type == kDbTypeRocksdb
                ? StorageType::kRocksDb
                : StorageType::kPostgres);
      })) {
    log_->error("Storage initialization failed: {}", e.value());
  }
  
}

Irohad::~Irohad() {
  iroha_status_subscription_->unsubscribe();

  if (db_context_ && log_) {
    RocksDbCommon common(db_context_);
    common.printStatus(*log_);
  }
  if (http_server_) {
    http_server_->stop();
  }
  if (consensus_gate) {
    consensus_gate->stop();
  }
  if (ordering_gate) {
    ordering_gate->stop();
  }
  if (vm_caller_) {
    vm_caller_.value().get()->stopBurrow();
  }
  subscription_engine_->dispose();
}

/**
 * Initializing iroha daemon
 */
Irohad::RunResult Irohad::init() {
  IROHA_EXPECTED_ERROR_CHECK(initNodeStatus());
  IROHA_EXPECTED_ERROR_CHECK(initSettings());
  IROHA_EXPECTED_ERROR_CHECK(initValidatorsConfigs());
  IROHA_EXPECTED_ERROR_CHECK(initBatchParser());
  IROHA_EXPECTED_ERROR_CHECK(initValidators());
  // Recover WSV from the existing ledger to be sure it is consistent
  IROHA_EXPECTED_ERROR_CHECK(initWsvRestorer());
  IROHA_EXPECTED_ERROR_CHECK(restoreWsv());
  IROHA_EXPECTED_ERROR_CHECK(validateKeypair());
  IROHA_EXPECTED_ERROR_CHECK(initTlsCredentials());
  IROHA_EXPECTED_ERROR_CHECK(initPeerCertProvider());
  IROHA_EXPECTED_ERROR_CHECK(initClientFactory());
  IROHA_EXPECTED_ERROR_CHECK(initCryptoProvider());
  IROHA_EXPECTED_ERROR_CHECK(initNetworkClient());
  IROHA_EXPECTED_ERROR_CHECK(initFactories());
  IROHA_EXPECTED_ERROR_CHECK(initPersistentCache());
  IROHA_EXPECTED_ERROR_CHECK(initOrderingGate());
  IROHA_EXPECTED_ERROR_CHECK(initSimulator());
  IROHA_EXPECTED_ERROR_CHECK(initConsensusCache());
  IROHA_EXPECTED_ERROR_CHECK(initBlockLoader());
  IROHA_EXPECTED_ERROR_CHECK(initConsensusGate());
  IROHA_EXPECTED_ERROR_CHECK(initSynchronizer());
  IROHA_EXPECTED_ERROR_CHECK(initPeerCommunicationService());
  IROHA_EXPECTED_ERROR_CHECK(initStatusBus());
  IROHA_EXPECTED_ERROR_CHECK(initMstProcessor());
  IROHA_EXPECTED_ERROR_CHECK(initPendingTxsStorageWithCache());
  // Torii
  IROHA_EXPECTED_ERROR_CHECK(initTransactionCommandService());
  IROHA_EXPECTED_ERROR_CHECK(initQueryService());
  // HTTP
  IROHA_EXPECTED_ERROR_CHECK(initHttpServer());
  return {};
}

Irohad::RunResult Irohad::dropStorage() {
  IROHA_EXPECTED_ERROR_CHECK(storage->dropBlockStorage());
  IROHA_EXPECTED_ERROR_CHECK(resetWsv());
  return {};
}

Irohad::RunResult Irohad::resetWsv() {
  storage.reset();
  db_context_.reset();

  log_->info("Recreating schema.");
  return initStorage(
      StartupWsvDataPolicy::kDrop,
      config_.database_config && config_.database_config->type == kDbTypeRocksdb
          ? StorageType::kRocksDb
          : StorageType::kPostgres);
}

/**
 * Initialize Iroha status.
 */
Irohad::RunResult Irohad::initNodeStatus() {
  iroha_status_subscription_ = SubscriberCreator<
      utils::ReadWriteObject<iroha::IrohaStoredStatus, std::mutex>,
      iroha::IrohaStatus>::
      template create<EventTypes::kOnIrohaStatus>(
          iroha::SubscriptionEngineHandlers::kMetrics,
          [](utils::ReadWriteObject<iroha::IrohaStoredStatus, std::mutex>
                 &stored_status,
             iroha::IrohaStatus new_status) {
            stored_status.exclusiveAccess([&](IrohaStoredStatus &status) {
              if (new_status.is_healthy)
                status.status.is_healthy = new_status.is_healthy;
              if (new_status.is_syncing)
                status.status.is_syncing = new_status.is_syncing;
              if (new_status.memory_consumption)
                status.status.memory_consumption =
                    new_status.memory_consumption;
              if (new_status.last_round)
                status.status.last_round = new_status.last_round;

              status.serialized_status.Clear();
            });
          });

  iroha_status_subscription_->get().exclusiveAccess(
      [](IrohaStoredStatus &status) { status.status.is_syncing = false; });

  return {};
}

/**
 * Initializing setting query
 */
Irohad::RunResult Irohad::initSettings() {
  auto settingsQuery = storage->createSettingQuery();
  if (not settingsQuery) {
    return expected::makeError("Unable to create Settings");
  }

  IROHA_EXPECTED_TRY_GET_VALUE(settings, settingsQuery.get()->get());
  settings_ = std::move(settings);
  log_->info("[Init] => settings");
  return {};
}

/**
 * Initializing validators' configs
 */
Irohad::RunResult Irohad::initValidatorsConfigs() {
  validators_config_ =
      std::make_shared<shared_model::validation::ValidatorsConfig>(
          config_.max_proposal_size);
  block_validators_config_ =
      std::make_shared<shared_model::validation::ValidatorsConfig>(
          config_.max_proposal_size, true);
  proposal_validators_config_ =
      std::make_shared<shared_model::validation::ValidatorsConfig>(
          config_.max_proposal_size, false, true);
  log_->info("[Init] => validators configs");
  return {};
}

/**
 * Initializing Http server.
 */
Irohad::RunResult Irohad::initHttpServer() {
  iroha::network::HttpServer::Options options;
  options.ports = config_.healthcheck_port
      ? std::to_string(*config_.healthcheck_port)
      : iroha::network::kHealthcheckDefaultPort;

  http_server_ = std::make_unique<iroha::network::HttpServer>(
      std::move(options), log_manager_->getChild("HTTP server")->getLogger());
  http_server_->start();

  http_server_->registerHandler(
      "/healthcheck",
      [status_sub(iroha_status_subscription_)](
          iroha::network::HttpRequestResponse &req_res) {
        status_sub->get().exclusiveAccess(
            [&](iroha::IrohaStoredStatus &status) {
              if (0ull == status.serialized_status.GetSize()) {
                using namespace rapidjson;
                using namespace std;
                Writer<decltype(status.serialized_status)> writer(
                    status.serialized_status);

                auto setOptBool = [](auto &writer, bool pred, bool value) {
                  if (pred)
                    writer.Bool(value);
                  else
                    writer.Null();
                };

                auto setOptUInt64 =
                    [](auto &writer, bool pred, uint64_t value) {
                      if (pred)
                        writer.Int64((int64_t)value);
                      else
                        writer.Null();
                    };

                writer.StartObject();

                writer.Key("memory_consumption");
                setOptUInt64(writer,
                             status.status.memory_consumption.has_value(),
                             *status.status.memory_consumption);

                writer.Key("last_block_round");
                setOptUInt64(writer,
                             status.status.last_round.has_value(),
                             status.status.last_round->block_round);

                writer.Key("last_reject_round");
                setOptUInt64(writer,
                             status.status.last_round.has_value(),
                             status.status.last_round->reject_round);

                writer.Key("is_syncing");
                setOptBool(writer,
                           status.status.is_syncing.has_value(),
                           *status.status.is_syncing);

                writer.Key("status");
                setOptBool(writer,
                           status.status.is_healthy.has_value(),
                           *status.status.is_healthy);

                writer.EndObject();
              }
              req_res.setJsonResponse(
                  std::string_view(status.serialized_status.GetString(),
                                   status.serialized_status.GetLength()));
            });
      });
  return {};
}

/**
 * Initializing iroha daemon storage
 */
Irohad::RunResult Irohad::initStorage(
    StartupWsvDataPolicy startup_wsv_data_policy, iroha::StorageType type) {
  query_response_factory_ =
      std::make_shared<shared_model::proto::ProtoQueryResponseFactory>();

  std::optional<std::reference_wrapper<const iroha::ametsuchi::VmCaller>>
      vm_caller_ref;
  if (vm_caller_) {
    vm_caller_ref = *vm_caller_.value();
  }

  auto storage_creator = [&]() -> RunResult {
    auto process_block =
        [this](std::shared_ptr<shared_model::interface::Block const> block) {
          iroha::getSubscription()->notify(EventTypes::kOnBlock, block);
          if (ordering_init and tx_processor and pending_txs_storage_
              and mst_storage) {
            ordering_init->processCommittedBlock(block);
            tx_processor->processCommit(block);
            for (auto const &completed_tx : block->transactions()) {
              pending_txs_storage_->removeTransaction(completed_tx.hash());
              mst_storage->processFinalizedTransaction(completed_tx.hash());
            }
            for (auto const &rejected_tx_hash :
                 block->rejected_transactions_hashes()) {
              pending_txs_storage_->removeTransaction(rejected_tx_hash);
              mst_storage->processFinalizedTransaction(rejected_tx_hash);
            }
          }
        };
    auto st = type == StorageType::kPostgres
        ? ::iroha::initStorage(*pg_opt_,
                               pool_wrapper_,
                               pending_txs_storage_,
                               query_response_factory_,
                               config_.block_store_path,
                               vm_caller_ref,
                               process_block,
                               log_manager_->getChild("Storage"))
        : type == StorageType::kRocksDb
            ? ::iroha::initStorage(db_context_,
                                   pending_txs_storage_,
                                   query_response_factory_,
                                   config_.block_store_path,
                                   vm_caller_ref,
                                   process_block,
                                   log_manager_->getChild("Storage"))
            : iroha::expected::makeError("Unexpected storage type.");

    return st | [&](auto &&v) -> RunResult {
      storage = std::move(v);

      log_->info("[Init] => storage");
      return {};
    };
  };

  switch (type) {
    case StorageType::kPostgres: {
      IROHA_EXPECTED_TRY_GET_VALUE(
          pool_wrapper,
          PgConnectionInit::init(
              startup_wsv_data_policy, *pg_opt_, log_manager_));
      pool_wrapper_ = std::move(pool_wrapper);
    } break;

    case StorageType::kRocksDb: {
      IROHA_EXPECTED_TRY_GET_VALUE(
          rdb_port,
          RdbConnectionInit::init(
              startup_wsv_data_policy, *rdb_opt_, log_manager_));

      auto cache = std::make_shared<DatabaseCache<std::string>>();
      cache->addCacheblePath(RDB_ROOT /**/ RDB_WSV /**/ RDB_NETWORK);
      cache->addCacheblePath(RDB_ROOT /**/ RDB_WSV /**/ RDB_SETTINGS);
      cache->addCacheblePath(RDB_ROOT /**/ RDB_WSV /**/ RDB_ROLES);
      cache->addCacheblePath(RDB_ROOT /**/ RDB_WSV /**/ RDB_DOMAIN);

      db_context_ = std::make_shared<ametsuchi::RocksDBContext>(
          std::move(rdb_port), std::move(cache));
    } break;

    default:
      return iroha::expected::makeError<std::string>(
          "Unexpected storage type!");
  }
  return storage_creator();
}

void Irohad::printDbStatus() {
  if (db_context_ && log_) {
    RocksDbCommon common(db_context_);
    common.printStatus(*log_);
  }
}

Irohad::RunResult Irohad::restoreWsv() {
  IROHA_EXPECTED_TRY_GET_VALUE(
      ledger_state,
      wsv_restorer_->restoreWsv(
          *storage,
          startup_wsv_sync_policy_
              == StartupWsvSynchronizationPolicy::kWaitForNewBlocks));
  assert(ledger_state);
  if (ledger_state->ledger_peers.empty()) {
    return iroha::expected::makeError<std::string>(
        "Have no peers in WSV after restoration!");
  }
  return {};
}

Irohad::RunResult Irohad::validateKeypair() {
  BOOST_ASSERT_MSG(keypair_.has_value(), "keypair must be specified somewhere");

  auto peers = storage->createPeerQuery() | [this](auto &&peer_query) {
    return peer_query->getLedgerPeerByPublicKey(
        PublicKeyHexStringView{keypair_->publicKey()});
  };
  if (not peers) {
    log_->warn("There is no peer in the ledger with my public key!");
  }

  return {};
}

/**
 * Initializing own TLS credentials.
 */
Irohad::RunResult Irohad::initTlsCredentials() {
  const auto &p2p_path = inter_peer_tls_config_ |
      [](const auto &p2p_config) { return p2p_config.my_tls_creds_path; };
  const auto &torii_path =
      config_.torii_tls_params | [](const auto &torii_config) {
        return boost::make_optional(torii_config.key_path);
      };

  auto load_tls_creds = [this](const auto &opt_path,
                               const auto &description,
                               auto &destination) -> RunResult {
    if (opt_path) {
      return TlsCredentials::load(opt_path.value()) |
                 [&](auto &&tls_creds) -> RunResult {
        destination = std::move(tls_creds);
        return {};
        log_->debug("Loaded my {} TLS credentials from '{}'.",
                    description,
                    opt_path.value());
      };
    }
    return {};
  };

  return load_tls_creds(p2p_path, "inter peer", my_inter_peer_tls_creds_) |
      [&, this] {
        return load_tls_creds(torii_path, "torii", this->torii_tls_creds_);
      };
}

/**
 * Initializing peers' certificates provider.
 */
Irohad::RunResult Irohad::initPeerCertProvider() {
  using namespace iroha::expected;

  if (not inter_peer_tls_config_) {
    return {};
  }

  using OptionalPeerCertProvider =
      boost::optional<std::unique_ptr<const PeerTlsCertificatesProvider>>;
  using PeerCertProviderResult = Result<OptionalPeerCertProvider, std::string>;

  return iroha::visit_in_place(
             inter_peer_tls_config_->peer_certificates,
             [this](const IrohadConfig::InterPeerTls::RootCert &root)
                 -> PeerCertProviderResult {
               return readTextFile(root.path) |
                   [&root, this](std::string &&root_cert) {
                     log_->debug("Loaded root TLS certificate from '{}'.",
                                 root.path);
                     return OptionalPeerCertProvider{
                         std::make_unique<PeerTlsCertificatesProviderRoot>(
                             root_cert)};
                   };
             },
             [this](const IrohadConfig::InterPeerTls::FromWsv &)
                 -> PeerCertProviderResult {
               auto opt_peer_query = this->storage->createPeerQuery();
               if (not opt_peer_query) {
                 return makeError(std::string{"Failed to get peer query."});
               }
               log_->debug("Prepared WSV peer certificate provider.");
               return boost::make_optional(
                   std::make_unique<PeerTlsCertificatesProviderWsv>(
                       std::move(opt_peer_query).value()));
             },
             [this](const IrohadConfig::InterPeerTls::None &)
                 -> PeerCertProviderResult {
               log_->debug("Peer certificate provider not initialized.");
               return OptionalPeerCertProvider{};
             },
             [](const auto &) -> PeerCertProviderResult {
               return makeError("Unimplemented peer certificate provider.");
             })
             | [this](OptionalPeerCertProvider &&opt_peer_cert_provider)
             -> RunResult {
    this->peer_tls_certificates_provider_ = std::move(opt_peer_cert_provider);
    return {};
  };
}

/**
 * Initializing channel pool.
 */
Irohad::RunResult Irohad::initClientFactory() {
  auto channel_factory =
      std::make_unique<ChannelFactory>(this->maybe_grpc_channel_params_);
  auto channel_pool = std::make_unique<ChannelPool>(std::move(channel_factory));
  inter_peer_client_factory_ =
      std::make_unique<GenericClientFactory>(std::move(channel_pool));
  return {};
}

/**
 * Initializing crypto provider
 */
Irohad::RunResult Irohad::initCryptoProvider() {
  crypto_signer_ =
      std::make_shared<shared_model::crypto::CryptoModelSigner<>>(*keypair_);

  log_->info("[Init] => crypto provider");
  return {};
}

Irohad::RunResult Irohad::initBatchParser() {
  batch_parser =
      std::make_shared<shared_model::interface::TransactionBatchParserImpl>();

  log_->info("[Init] => transaction batch parser");
  return {};
}

/**
 * Initializing validators
 */
Irohad::RunResult Irohad::initValidators() {
  auto factory = std::make_unique<shared_model::proto::ProtoProposalFactory<
      shared_model::validation::DefaultProposalValidator>>(validators_config_);
  auto validators_log_manager = log_manager_->getChild("Validators");
  stateful_validator = std::make_shared<StatefulValidatorImpl>(
      std::move(factory),
      batch_parser,
      validators_log_manager->getChild("Stateful")->getLogger());
  chain_validator = std::make_shared<ChainValidatorImpl>(
      getSupermajorityChecker(kConsensusConsistencyModel),
      validators_log_manager->getChild("Chain")->getLogger());

  log_->info("[Init] => validators");
  return {};
}

/**
 * Initializing network client
 */
Irohad::RunResult Irohad::initNetworkClient() {
  async_call_ =
      std::make_shared<network::AsyncGrpcClient<google::protobuf::Empty>>(
          log_manager_->getChild("AsyncNetworkClient")->getLogger());
  return {};
}

Irohad::RunResult Irohad::initFactories() {
  // proposal factory
  std::shared_ptr<
      shared_model::validation::AbstractValidator<iroha::protocol::Transaction>>
      proto_transaction_validator = std::make_shared<
          shared_model::validation::ProtoTransactionValidator>();
  std::unique_ptr<shared_model::validation::AbstractValidator<
      shared_model::interface::Proposal>>
      proposal_validator =
          std::make_unique<shared_model::validation::DefaultProposalValidator>(
              proposal_validators_config_);
  std::unique_ptr<
      shared_model::validation::AbstractValidator<iroha::protocol::Proposal>>
      proto_proposal_validator =
          std::make_unique<shared_model::validation::ProtoProposalValidator>(
              proto_transaction_validator);
  proposal_factory =
      std::make_shared<shared_model::proto::ProtoTransportFactory<
          shared_model::interface::Proposal,
          shared_model::proto::Proposal>>(std::move(proposal_validator),
                                          std::move(proto_proposal_validator));

  auto batch_validator =
      std::make_shared<shared_model::validation::DefaultBatchValidator>(
          validators_config_);
  // transaction factories
  transaction_batch_factory_ =
      std::make_shared<shared_model::interface::TransactionBatchFactoryImpl>(
          batch_validator);

  std::unique_ptr<shared_model::validation::AbstractValidator<
      shared_model::interface::Transaction>>
      transaction_validator = std::make_unique<
          shared_model::validation::DefaultOptionalSignedTransactionValidator>(
          validators_config_);
  transaction_factory =
      std::make_shared<shared_model::proto::ProtoTransportFactory<
          shared_model::interface::Transaction,
          shared_model::proto::Transaction>>(
          std::move(transaction_validator),
          std::move(proto_transaction_validator));

  // query factories
  std::unique_ptr<shared_model::validation::AbstractValidator<
      shared_model::interface::Query>>
      query_validator = std::make_unique<
          shared_model::validation::DefaultSignedQueryValidator>(
          validators_config_);
  std::unique_ptr<
      shared_model::validation::AbstractValidator<iroha::protocol::Query>>
      proto_query_validator =
          std::make_unique<shared_model::validation::ProtoQueryValidator>();
  query_factory = std::make_shared<
      shared_model::proto::ProtoTransportFactory<shared_model::interface::Query,
                                                 shared_model::proto::Query>>(
      std::move(query_validator), std::move(proto_query_validator));

  auto blocks_query_validator = std::make_unique<
      shared_model::validation::DefaultSignedBlocksQueryValidator>(
      validators_config_);
  auto proto_blocks_query_validator =
      std::make_unique<shared_model::validation::ProtoBlocksQueryValidator>();

  blocks_query_factory =
      std::make_shared<shared_model::proto::ProtoTransportFactory<
          shared_model::interface::BlocksQuery,
          shared_model::proto::BlocksQuery>>(
          std::move(blocks_query_validator),
          std::move(proto_blocks_query_validator));

  log_->info("[Init] => factories");
  return {};
}

/**
 * Initializing persistent cache
 */
Irohad::RunResult Irohad::initPersistentCache() {
  persistent_cache = std::make_shared<TxPresenceCacheImpl>(storage);

  log_->info("[Init] => persistent cache");
  return {};
}

Irohad::RunResult Irohad::initPendingTxsStorageWithCache() {
  pending_txs_storage_->insertPresenceCache(persistent_cache);
  return {};
}

/**
 * Initializing ordering gate
 */
Irohad::RunResult Irohad::initOrderingGate() {
  auto block_query = storage->createBlockQuery();
  if (not block_query) {
    return iroha::expected::makeError<std::string>(
        "Failed to create block query");
  }

  auto factory = std::make_unique<shared_model::proto::ProtoProposalFactory<
      shared_model::validation::DefaultProposalValidator>>(validators_config_);

  ordering_gate = ordering_init->initOrderingGate(
      config_.max_proposal_size,
      std::chrono::milliseconds(config_.proposal_delay),
      transaction_factory,
      batch_parser,
      transaction_batch_factory_,
      std::move(factory),
      proposal_factory,
      persistent_cache,
      log_manager_->getChild("Ordering"),
      inter_peer_client_factory_,
      std::chrono::milliseconds(
          config_.proposal_creation_timeout.value_or(kMaxRoundsDelayDefault)),
      config_.syncing_mode);
  log_->info("[Init] => init ordering gate - [{}]",
             logger::boolRepr(bool(ordering_gate)));
  return {};
}

/**
 * Initializing iroha verified proposal creator and block creator
 */
Irohad::RunResult Irohad::initSimulator() {
  IROHA_EXPECTED_TRY_GET_VALUE(command_executor,
                               storage->createCommandExecutor());
  auto block_factory = std::make_unique<shared_model::proto::ProtoBlockFactory>(
      //  Block factory in simulator uses UnsignedBlockValidator because
      //  it is not required to check signatures of block here, as they
      //  will be checked when supermajority of peers will sign the block.
      //  It is also not required to validate signatures of transactions
      //  here because they are validated in the ordering gate, where they
      //  are received from the ordering service.
      std::make_unique<shared_model::validation::DefaultUnsignedBlockValidator>(
          block_validators_config_),
      std::make_unique<shared_model::validation::ProtoBlockValidator>());

  simulator = std::make_shared<Simulator>(
      std::move(command_executor),
      stateful_validator,
      storage,
      crypto_signer_,
      std::move(block_factory),
      log_manager_->getChild("Simulator")->getLogger());

  log_->info("[Init] => init simulator");
  return {};
}

/**
 * Initializing consensus block cache
 */
Irohad::RunResult Irohad::initConsensusCache() {
  consensus_result_cache_ = std::make_shared<consensus::ConsensusResultCache>();

  log_->info("[Init] => init consensus block cache");
  return {};
}

/**
 * Initializing block loader
 */
Irohad::RunResult Irohad::initBlockLoader() {
  block_loader =
      loader_init.initBlockLoader(storage,
                                  storage,
                                  consensus_result_cache_,
                                  block_validators_config_,
                                  log_manager_->getChild("BlockLoader"),
                                  inter_peer_client_factory_);

  log_->info("[Init] => block loader");
  return {};
}

/**
 * Initializing consensus gate
 */
Irohad::RunResult Irohad::initConsensusGate() {
  auto initial_ledger_state = storage->getLedgerState();
  if (not initial_ledger_state) {
    return expected::makeError("Failed to fetch ledger state!");
  }

  consensus_gate = yac_init->initConsensusGate(
      {initial_ledger_state.value()->top_block_info.height + 1,
       ordering::kFirstRejectRound},
      config_.initial_peers,
      *initial_ledger_state,
      block_loader,
      *keypair_,
      consensus_result_cache_,
      std::chrono::milliseconds(config_.vote_delay),
      kConsensusConsistencyModel,
      log_manager_->getChild("Consensus"),
      inter_peer_client_factory_,
      config_.syncing_mode);
  log_->info("[Init] => consensus gate");
  return {};
}

/**
 * Initializing synchronizer
 */
Irohad::RunResult Irohad::initSynchronizer() {
  IROHA_EXPECTED_TRY_GET_VALUE(command_executor,
                               storage->createCommandExecutor());
  synchronizer = std::make_shared<SynchronizerImpl>(
      std::move(command_executor),
      chain_validator,
      storage,
      storage,
      block_loader,
      log_manager_->getChild("Synchronizer")->getLogger());

  log_->info("[Init] => synchronizer");
  return {};
}

namespace {
  void printSynchronizationEvent(
      logger::LoggerPtr log, synchronizer::SynchronizationEvent const &event) {
    using iroha::synchronizer::SynchronizationOutcomeType;
    switch (event.sync_outcome) {
      case SynchronizationOutcomeType::kCommit:
        log->info(R"(~~~~~~~~~| COMMIT =^._.^= |~~~~~~~~~ )");
        break;
      case SynchronizationOutcomeType::kReject:
        log->info(R"(~~~~~~~~~| REJECT \(*.*)/ |~~~~~~~~~ )");
        break;
      case SynchronizationOutcomeType::kNothing:
        log->info(R"(~~~~~~~~~| EMPTY (-_-)zzz |~~~~~~~~~ )");
        break;
    }
  }
}  // namespace

/**
 * Initializing peer communication service
 */
Irohad::RunResult Irohad::initPeerCommunicationService() {
  pcs = std::make_shared<PeerCommunicationServiceImpl>(
      ordering_gate,
      log_manager_->getChild("PeerCommunicationService")->getLogger());

  log_->info("[Init] => pcs");
  return {};
}

Irohad::RunResult Irohad::initStatusBus() {
  struct StatusBusImpl final : public StatusBus {
    StatusBusImpl(Irohad &irohad) : irohad_(irohad) {}

    void publish(StatusBus::Objects const &response) override {
      iroha::getSubscription()->notify(EventTypes::kOnTransactionResponse,
                                       StatusBus::Objects(response));
      if (irohad_.command_service)
        irohad_.command_service->processTransactionResponse(response);
    }

   private:
    Irohad &irohad_;
  };
  status_bus_ = std::make_shared<StatusBusImpl>(*this);
  log_->info("[Init] => Tx status bus");
  return {};
}

Irohad::RunResult Irohad::initMstProcessor() {
  auto mst_logger_manager =
      log_manager_->getChild("MultiSignatureTransactions");
  auto mst_state_logger = mst_logger_manager->getChild("State")->getLogger();
  auto mst_completer = std::make_shared<DefaultCompleter>(std::chrono::minutes(
      config_.mst_expiration_time.value_or(kMstExpirationTimeDefault)));
  mst_storage = std::make_shared<MstStorageStateImpl>(
      mst_completer,
      mst_state_logger,
      mst_logger_manager->getChild("Storage")->getLogger());
  std::shared_ptr<iroha::PropagationStrategy> mst_propagation;
  if (config_.mst_support) {
    mst_transport = std::make_shared<iroha::network::MstTransportGrpc>(
        async_call_,
        transaction_factory,
        batch_parser,
        transaction_batch_factory_,
        persistent_cache,
        mst_completer,
        PublicKeyHexStringView{keypair_->publicKey()},
        std::move(mst_state_logger),
        mst_logger_manager->getChild("Transport")->getLogger(),
        std::make_unique<iroha::network::ClientFactoryImpl<
            iroha::network::MstTransportGrpc::Service>>(
            inter_peer_client_factory_));
    mst_propagation = std::make_shared<GossipPropagationStrategy>(
        storage, rxcpp::observe_on_new_thread(), *opt_mst_gossip_params_);
  } else {
    mst_transport = std::make_shared<iroha::network::MstTransportStub>();
    mst_propagation = std::make_shared<iroha::PropagationStrategyStub>();
  }

  auto mst_time = std::make_shared<MstTimeProviderImpl>();
  auto fair_mst_processor = std::make_shared<FairMstProcessor>(
      mst_transport,
      mst_storage,
      mst_propagation,
      mst_time,
      mst_logger_manager->getChild("Processor")->getLogger());
  mst_processor = fair_mst_processor;
  mst_transport->subscribe(fair_mst_processor);

  log_->info("[Init] => MST processor");
  return {};
}

Irohad::RunResult Irohad::initPendingTxsStorage() {
  pending_txs_storage_ = std::make_shared<PendingTransactionStorageImpl>();
  log_->info("[Init] => pending transactions storage");
  return {};
}

/**
 * Initializing transaction command service
 */
Irohad::RunResult Irohad::initTransactionCommandService() {
  auto command_service_log_manager = log_manager_->getChild("CommandService");
  auto status_factory =
      std::make_shared<shared_model::proto::ProtoTxStatusFactory>();
  auto cs_cache = std::make_shared<::torii::CommandServiceImpl::CacheType>();
  tx_processor = std::make_shared<TransactionProcessorImpl>(
      pcs,
      mst_processor,
      status_bus_,
      status_factory,
      command_service_log_manager->getChild("Processor")->getLogger());
  mst_processor->onStateUpdate().subscribe(
      [tx_processor(utils::make_weak(tx_processor)),
       pending_txs_storage(utils::make_weak(pending_txs_storage_))](
          std::shared_ptr<MstState> const &state) {
        auto maybe_tx_processor = tx_processor.lock();
        auto maybe_pending_txs_storage = pending_txs_storage.lock();
        if (maybe_tx_processor and maybe_pending_txs_storage) {
          maybe_tx_processor->processStateUpdate(state);
          maybe_pending_txs_storage->updatedBatchesHandler(state);
        }
      });
  mst_processor->onPreparedBatches().subscribe(
      [tx_processor(utils::make_weak(tx_processor)),
       pending_txs_storage(utils::make_weak(pending_txs_storage_))](
          std::shared_ptr<shared_model::interface::TransactionBatch> const
              &batch) {
        auto maybe_tx_processor = tx_processor.lock();
        auto maybe_pending_txs_storage = pending_txs_storage.lock();
        if (maybe_tx_processor and maybe_pending_txs_storage) {
          maybe_tx_processor->processPreparedBatch(batch);
          maybe_pending_txs_storage->removeBatch(batch);
        }
      });
  mst_processor->onExpiredBatches().subscribe(
      [tx_processor(utils::make_weak(tx_processor)),
       pending_txs_storage(utils::make_weak(pending_txs_storage_))](
          std::shared_ptr<shared_model::interface::TransactionBatch> const
              &batch) {
        auto maybe_tx_processor = tx_processor.lock();
        auto maybe_pending_txs_storage = pending_txs_storage.lock();
        if (maybe_tx_processor and maybe_pending_txs_storage) {
          maybe_tx_processor->processExpiredBatch(batch);
          maybe_pending_txs_storage->removeBatch(batch);
        }
      });
  command_service = std::make_shared<::torii::CommandServiceImpl>(
      tx_processor,
      status_bus_,
      status_factory,
      cs_cache,
      persistent_cache,
      command_service_log_manager->getLogger());
  command_service_transport =
      std::make_shared<::torii::CommandServiceTransportGrpc>(
          command_service,
          status_bus_,
          status_factory,
          transaction_factory,
          batch_parser,
          transaction_batch_factory_,
          config_.stale_stream_max_rounds.value_or(
              kStaleStreamMaxRoundsDefault),
          command_service_log_manager->getChild("Transport")->getLogger());

  log_->info("[Init] => command service");
  return {};
}

/**
 * Initializing query command service
 */
Irohad::RunResult Irohad::initQueryService() {
  auto query_service_log_manager = log_manager_->getChild("QueryService");
  auto query_processor = std::make_shared<QueryProcessorImpl>(
      storage,
      storage,
      pending_txs_storage_,
      query_response_factory_,
      query_service_log_manager->getChild("Processor")->getLogger());

  assert(iroha_status_subscription_);
  query_service = std::make_shared<::torii::QueryService>(
      query_processor,
      query_factory,
      blocks_query_factory,
      query_service_log_manager->getLogger(),
      iroha_status_subscription_);

  log_->info("[Init] => query service");
  return {};
}

Irohad::RunResult Irohad::initWsvRestorer() {
  auto interface_validator =
      std::make_unique<shared_model::validation::DefaultSignedBlockValidator>(
          block_validators_config_);
  auto proto_validator =
      std::make_unique<shared_model::validation::ProtoBlockValidator>();
  wsv_restorer_ = std::make_shared<iroha::ametsuchi::WsvRestorerImpl>(
      std::move(interface_validator),
      std::move(proto_validator),
      chain_validator,
      log_manager_->getChild("WsvRestorer")->getLogger());
  return {};
}

namespace {
  struct ProcessGateObjectContext {
    std::shared_ptr<iroha::synchronizer::Synchronizer> synchronizer;
    std::shared_ptr<iroha::ordering::OnDemandOrderingInit> ordering_init;
    std::shared_ptr<iroha::consensus::yac::YacInit> yac_init;
    logger::LoggerPtr log;
    std::shared_ptr<iroha::Subscription> subscription;
  };

  void processGateObject(ProcessGateObjectContext context,
                         consensus::GateObject const &object) {
    context.subscription->notify(
        EventTypes::kOnConsensusGateEvent,
        ::torii::CommandServiceTransportGrpc::ConsensusGateEvent{});
    context.log->info("~~~~~~~~~| PROPOSAL ^_^ |~~~~~~~~~ ");
    auto event = context.synchronizer->processOutcome(std::move(object));
    if (not event) {
      return;
    }
    context.subscription->notify(EventTypes::kOnSynchronization,
                                 SynchronizationEvent(*event));
    printSynchronizationEvent(context.log, *event);
    auto round_switch =
        context.ordering_init->processSynchronizationEvent(std::move(*event));
    if (auto maybe_object = context.yac_init->processRoundSwitch(
            round_switch.next_round, round_switch.ledger_state)) {
      auto round = [](auto &object) { return object.round; };
      context.log->info("Ignoring object with {} because {} is newer",
                        std::visit(round, object),
                        std::visit(round, *maybe_object));
      return processGateObject(std::move(context), *maybe_object);
    }
    context.ordering_init->processRoundSwitch(round_switch);
  }
}  // namespace

/**
 * Run iroha daemon
 */
Irohad::RunResult Irohad::run() {
  if (config_.proposal_delay
      <= config_.proposal_creation_timeout.value_or(kMaxRoundsDelayDefault)) {
    return expected::makeError(
        "proposal_delay must be more than proposal_creation_timeout");
  }
<<<<<<< HEAD

  // should check if db type is postgres and we use burrow
  // we should check if we are using burrow
  if (vm_caller_ &&  config_.database_config && config_.database_config->type == kDbTypePostgres) {
    sql_ = std::make_shared<soci::session>(*pool_wrapper_->connection_pool_);
    const std::string tx = " ";
    burrow_storage_ = std::make_shared<iroha::ametsuchi::PostgresBurrowStorage>
      (*sql_.value().get(), tx, 0);
    vm_caller_.value().get()->exportBurrow(*burrow_storage_.value().get());
    log_->info("Burrow server run on port : {}", burrow_port_);
  }
  
  
=======
>>>>>>> 842491c9
  ordering_init->subscribe([simulator(utils::make_weak(simulator)),
                            consensus_gate(utils::make_weak(consensus_gate)),
                            tx_processor(utils::make_weak(tx_processor)),
                            subscription(utils::make_weak(getSubscription()))](
                               network::OrderingEvent const &event) {
    auto maybe_simulator = simulator.lock();
    auto maybe_consensus_gate = consensus_gate.lock();
    auto maybe_tx_processor = tx_processor.lock();
    auto maybe_subscription = subscription.lock();
    if (maybe_simulator and maybe_consensus_gate and maybe_tx_processor
        and maybe_subscription) {
      maybe_subscription->notify(EventTypes::kOnProposal, event);
      auto verified_proposal = maybe_simulator->processProposal(event);
      maybe_subscription->notify(EventTypes::kOnVerifiedProposal,
                                 verified_proposal);
      maybe_tx_processor->processVerifiedProposalCreatorEvent(
          verified_proposal);
      auto block = maybe_simulator->processVerifiedProposal(
          std::move(verified_proposal));

      maybe_consensus_gate->vote(std::move(block));
    }
  });

  yac_init->subscribe([synchronizer(utils::make_weak(synchronizer)),
                       ordering_init(utils::make_weak(ordering_init)),
                       yac_init(utils::make_weak(yac_init)),
                       log(utils::make_weak(log_)),
                       subscription(utils::make_weak(getSubscription()))](
                          consensus::GateObject const &object) {
    auto maybe_synchronizer = synchronizer.lock();
    auto maybe_ordering_init = ordering_init.lock();
    auto maybe_yac_init = yac_init.lock();
    auto maybe_log = log.lock();
    auto maybe_subscription = subscription.lock();
    if (maybe_synchronizer and maybe_ordering_init and maybe_yac_init
        and maybe_log and maybe_subscription) {
      processGateObject({std::move(maybe_synchronizer),
                         std::move(maybe_ordering_init),
                         std::move(maybe_yac_init),
                         std::move(maybe_log),
                         std::move(maybe_subscription)},
                        object);
    }
  });

  // Initializing torii server
  torii_server = std::make_unique<ServerRunner>(
      listen_ip_ + ":" + std::to_string(config_.torii_port),
      log_manager_->getChild("ToriiServerRunner")->getLogger(),
      false);

  // Initializing internal server
  internal_server = std::make_unique<ServerRunner>(
      listen_ip_ + ":" + std::to_string(config_.internal_port),
      log_manager_->getChild("InternalServerRunner")->getLogger(),
      false);

  // Run torii server
  IROHA_EXPECTED_TRY_GET_VALUE(torii_port,
                               torii_server->append(command_service_transport)
                                   .append(query_service)
                                   .run());
  log_->info("Torii server bound on port {}", torii_port);

  // Run torii TLS server
  if (torii_tls_creds_) {
    torii_tls_server = std::make_unique<ServerRunner>(
        listen_ip_ + ":" + std::to_string(config_.torii_tls_params->port),
        log_manager_->getChild("ToriiTlsServerRunner")->getLogger(),
        false,
        *torii_tls_creds_);
    IROHA_EXPECTED_TRY_GET_VALUE(torii_tls_port,
                                 torii_tls_server.value()
                                     ->append(command_service_transport)
                                     .append(query_service)
                                     .run());
    log_->info("Torii TLS server bound on port {}", torii_tls_port);
  }

  // Run internal server
  if (config_.mst_support) {
    internal_server->append(
        std::static_pointer_cast<MstTransportGrpc>(mst_transport));
  }
  IROHA_EXPECTED_TRY_GET_VALUE(internal_port,
                               internal_server->append(ordering_init->service)
                                   .append(yac_init->getConsensusNetwork())
                                   .append(loader_init.service)
                                   .run());
  log_->info("Internal server bound on port {}", internal_port);

  log_->info("===> iroha initialized");
  // initiate first round
  auto block_query = storage->createBlockQuery();
  if (not block_query) {
    return expected::makeError("Failed to create block query");
  }
  auto block_var =
      (*block_query)->getBlock((*block_query)->getTopBlockHeight());
  if (auto e = expected::resultToOptionalError(block_var)) {
    return expected::makeError("Failed to get the top block: " + e->message);
  }

  auto &block =
      boost::get<expected::ValueOf<decltype(block_var)>>(&block_var)->value;
  auto block_height = block->height();

  auto peers = storage->createPeerQuery() |
      [](auto &&peer_query) { return peer_query->getLedgerPeers(false); };
  if (not peers) {
    return expected::makeError("Failed to fetch ledger peers!");
  }

  auto initial_ledger_state = storage->getLedgerState();
  if (not initial_ledger_state) {
    return expected::makeError("Failed to fetch ledger state!");
  }

  ordering_init->processCommittedBlock(std::move(block));

  subscription_engine_->dispatcher()->add(
      iroha::SubscriptionEngineHandlers::kYac,
      [synchronizer(utils::make_weak(synchronizer)),
       ordering_init(utils::make_weak(ordering_init)),
       yac_init(utils::make_weak(yac_init)),
       log(utils::make_weak(log_)),
       subscription(utils::make_weak(getSubscription())),
       block_height,
       initial_ledger_state] {
        auto maybe_synchronizer = synchronizer.lock();
        auto maybe_ordering_init = ordering_init.lock();
        auto maybe_yac_init = yac_init.lock();
        auto maybe_log = log.lock();
        auto maybe_subscription = subscription.lock();
        if (maybe_synchronizer and maybe_ordering_init and maybe_yac_init
            and maybe_log and maybe_subscription) {
          ProcessGateObjectContext context{std::move(maybe_synchronizer),
                                           std::move(maybe_ordering_init),
                                           std::move(maybe_yac_init),
                                           std::move(maybe_log),
                                           std::move(maybe_subscription)};
          consensus::Round initial_round{block_height,
                                         ordering::kFirstRejectRound};
          auto round_switch =
              context.ordering_init->processSynchronizationEvent(
                  {SynchronizationOutcomeType::kCommit,
                   initial_round,
                   *initial_ledger_state});
          if (auto maybe_object = context.yac_init->processRoundSwitch(
                  round_switch.next_round, round_switch.ledger_state)) {
            auto round = [](auto &object) { return object.round; };
            context.log->info("Ignoring object with {} because {} is newer",
                              initial_round,
                              std::visit(round, *maybe_object));
            return processGateObject(std::move(context), *maybe_object);
          }
          context.ordering_init->processRoundSwitch(round_switch);
        }
      });

  return {};
}<|MERGE_RESOLUTION|>--- conflicted
+++ resolved
@@ -1131,7 +1131,6 @@
     return expected::makeError(
         "proposal_delay must be more than proposal_creation_timeout");
   }
-<<<<<<< HEAD
 
   // should check if db type is postgres and we use burrow
   // we should check if we are using burrow
@@ -1144,9 +1143,6 @@
     log_->info("Burrow server run on port : {}", burrow_port_);
   }
   
-  
-=======
->>>>>>> 842491c9
   ordering_init->subscribe([simulator(utils::make_weak(simulator)),
                             consensus_gate(utils::make_weak(consensus_gate)),
                             tx_processor(utils::make_weak(tx_processor)),
