/**
 * Copyright Soramitsu Co., Ltd. All Rights Reserved.
 * SPDX-License-Identifier: Apache-2.0
 */

#ifndef IROHA_BATCHES_CACHE_HPP
#define IROHA_BATCHES_CACHE_HPP

#include "ordering/on_demand_ordering_service.hpp"

#include <map>
#include <memory>
#include <numeric>
#include <set>
#include <shared_mutex>
<<<<<<< HEAD
#include <type_traits>
#include <unordered_map>
=======
>>>>>>> fc6f8266

#include "common/common.hpp"
#include "consensus/round.hpp"

namespace shared_model::interface {
  class TransactionBatch;
}  // namespace shared_model::interface

namespace iroha::ordering {

  /**
   * Contains additional information about batches.
   */
  class BatchesContext {
   public:
<<<<<<< HEAD
    using BatchesSetType = std::unordered_set<
        std::shared_ptr<shared_model::interface::TransactionBatch>,
        shared_model::interface::BatchPointerHasher,
        shared_model::interface::BatchHashEquality>;
=======
    using BatchesSetType =
        std::set<std::shared_ptr<shared_model::interface::TransactionBatch>,
                 shared_model::interface::BatchHashLess>;
>>>>>>> fc6f8266

    BatchesContext(BatchesContext const &) = delete;
    BatchesContext &operator=(BatchesContext const &) = delete;
    BatchesContext();

   private:
    /// Save this value in additional field to avoid batches iteration on
    /// request.
    uint64_t tx_count_;
    BatchesSetType batches_;

    static uint64_t count(BatchesSetType const &src);

   public:
    uint64_t getTxsCount() const;

    BatchesSetType &getBatchesSet();

    bool insert(std::shared_ptr<shared_model::interface::TransactionBatch> const
                    &batch);

    bool removeBatch(
        std::shared_ptr<shared_model::interface::TransactionBatch> const
            &batch);

    void merge(BatchesContext &from);

    template <typename _Predic>
    void remove(_Predic &&pred) {
      bool process_iteration = true;
      for (auto it = batches_.begin();
           process_iteration && it != batches_.end();)
        if (std::forward<_Predic>(pred)(*it, process_iteration)) {
          auto const erased_size = (*it)->transactions().size();
          it = batches_.erase(it);

          assert(tx_count_ >= erased_size);
          tx_count_ -= erased_size;
        } else
          ++it;

      assert(count(batches_) == tx_count_);
    }
  };

  /**
   * Contains information about all and used batches. Thread-safe.
   */
  class BatchesCache {
   public:
    using BatchesSetType = BatchesContext::BatchesSetType;
    using TimeType = shared_model::interface::types::TimestampType;

   private:
    struct BatchInfo {
      std::shared_ptr<shared_model::interface::TransactionBatch> batch;
      shared_model::interface::types::TimestampType timestamp;

      BatchInfo(
          std::shared_ptr<shared_model::interface::TransactionBatch> const &b,
          shared_model::interface::types::TimestampType const &t = 0ull)
          : batch(b), timestamp(t) {}
    };

    using MSTBatchesSetType =
        std::unordered_map<shared_model::interface::types::HashType,
                           BatchInfo,
                           shared_model::crypto::Hash::Hasher>;
    using MSTExpirationSetType =
        std::map<shared_model::interface::types::TimestampType,
                 std::shared_ptr<shared_model::interface::TransactionBatch>>;

    struct MSTState {
      MSTBatchesSetType mst_pending_;
      MSTExpirationSetType mst_expirations_;
      std::tuple<size_t, size_t> batches_and_txs_counter;

      void operator-=(
          std::shared_ptr<shared_model::interface::TransactionBatch> const
              &batch) {
        assert(std::get<0>(batches_and_txs_counter) >= 1ull);
        assert(std::get<1>(batches_and_txs_counter)
               >= batch->transactions().size());

        std::get<0>(batches_and_txs_counter) -= 1ull;
        std::get<1>(batches_and_txs_counter) -= batch->transactions().size();
      }

      void operator+=(
          std::shared_ptr<shared_model::interface::TransactionBatch> const
              &batch) {
        std::get<0>(batches_and_txs_counter) += 1ull;
        std::get<1>(batches_and_txs_counter) += batch->transactions().size();
      }

      template <typename Iterator,
                std::enable_if_t<
                    std::is_same<Iterator, MSTBatchesSetType::iterator>::value,
                    bool> = true>
      MSTBatchesSetType::iterator operator-=(Iterator const &it) {
        *this -= it->second.batch;
        mst_expirations_.erase(it->second.timestamp);
        return mst_pending_.erase(it);
      }

      template <
          typename Iterator,
          std::enable_if_t<
              std::is_same<Iterator, MSTExpirationSetType::iterator>::value,
              bool> = true>
      MSTExpirationSetType::iterator operator-=(Iterator const &it) {
        *this -= it->second;
        mst_pending_.erase(it->second->reducedHash());
        return mst_expirations_.erase(it);
      }
    };

    mutable std::shared_mutex batches_cache_cs_;
    BatchesContext batches_cache_, used_batches_cache_;

    std::shared_ptr<utils::ReadWriteObject<MSTState, std::mutex>> mst_state_;

    /**
     * MST functions
     */
    void insertMSTCache(
        std::shared_ptr<shared_model::interface::TransactionBatch> const
            &batch);
    void removeMSTCache(
        std::shared_ptr<shared_model::interface::TransactionBatch> const
            &batch);
    void removeMSTCache(OnDemandOrderingService::HashesSetType const &hashes);

   public:
    BatchesCache(BatchesCache const &) = delete;
    BatchesCache &operator=(BatchesCache const &) = delete;
    BatchesCache(std::chrono::minutes const &expiration_range =
                     std::chrono::minutes(24 * 60));

    uint64_t insert(
        std::shared_ptr<shared_model::interface::TransactionBatch> const
            &batch);
    void remove(const OnDemandOrderingService::HashesSetType &hashes);
    bool isEmpty();
    uint64_t txsCount() const;
    uint64_t availableTxsCount() const;

    void forCachedBatches(std::function<void(BatchesSetType &)> const &f);

    template <typename IsProcessedFunc>
    void getTransactions(
        size_t requested_tx_amount,
        std::vector<std::shared_ptr<shared_model::interface::Transaction>>
            &collection,
        IsProcessedFunc &&is_processed) {
      collection.clear();
      collection.reserve(requested_tx_amount);

      std::unique_lock lock(batches_cache_cs_);
      uint32_t depth_counter = 0ul;
      batches_cache_.remove([&](auto &batch, bool &process_iteration) {
        if (std::forward<IsProcessedFunc>(is_processed)(batch))
          return true;

        auto const txs_count = batch->transactions().size();
        if (collection.size() + txs_count > requested_tx_amount) {
          ++depth_counter;
          process_iteration = (depth_counter < 8ull);
          return false;
        }

        collection.insert(std::end(collection),
                          std::begin(batch->transactions()),
                          std::end(batch->transactions()));

        used_batches_cache_.insert(batch);
        return true;
      });
    }

    void processReceivedProposal(
        OnDemandOrderingService::CollectionType batches);
  };

}  // namespace iroha::ordering

#endif  // IROHA_BATCHES_CACHE_HPP<|MERGE_RESOLUTION|>--- conflicted
+++ resolved
@@ -13,11 +13,8 @@
 #include <numeric>
 #include <set>
 #include <shared_mutex>
-<<<<<<< HEAD
 #include <type_traits>
 #include <unordered_map>
-=======
->>>>>>> fc6f8266
 
 #include "common/common.hpp"
 #include "consensus/round.hpp"
@@ -33,16 +30,9 @@
    */
   class BatchesContext {
    public:
-<<<<<<< HEAD
-    using BatchesSetType = std::unordered_set<
-        std::shared_ptr<shared_model::interface::TransactionBatch>,
-        shared_model::interface::BatchPointerHasher,
-        shared_model::interface::BatchHashEquality>;
-=======
     using BatchesSetType =
         std::set<std::shared_ptr<shared_model::interface::TransactionBatch>,
                  shared_model::interface::BatchHashLess>;
->>>>>>> fc6f8266
 
     BatchesContext(BatchesContext const &) = delete;
     BatchesContext &operator=(BatchesContext const &) = delete;
