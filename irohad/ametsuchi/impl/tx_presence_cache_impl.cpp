--- conflicted
+++ resolved
@@ -44,34 +44,22 @@
       if (not block_query) {
         return boost::none;
       }
-<<<<<<< HEAD
       auto status = block_query->checkTxPresence(hash);
       status | [this, &hash](const auto &status) {
-        visit_in_place(status,
+        std::visit(make_visitor(
                        [](const tx_cache_status_responses::Missing &) {
                          // don't put this hash into cache since "Missing"
                          // can become "Committed" or "Rejected" later
                        },
                        [this, &hash](const auto &status) {
                          memory_cache_.addItem(hash, status);
-                       });
+                       }),
+                   status);
       };
-      return status;
-=======
-      return block_query->checkTxPresence(hash) |
-          [this, &hash](const auto &status) {
-            std::visit(make_visitor(
-                           [](const tx_cache_status_responses::Missing &) {
-                             // don't put this hash into cache since "Missing"
-                             // can become "Committed" or "Rejected" later
-                           },
-                           [this, &hash](const auto &status) {
-                             memory_cache_.addItem(hash, status);
-                           }),
-                       status);
-            return status;
-          };
->>>>>>> 133e27fb
+      return std::move(status) |
+                 [](auto &&status) -> boost::optional<TxCacheStatusType> {
+        return std::move(status);
+      };
     }
   }  // namespace ametsuchi
 }  // namespace iroha