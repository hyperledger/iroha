--- conflicted
+++ resolved
@@ -394,15 +394,10 @@
     RocksDBContext(RocksDBContext const &) = delete;
     RocksDBContext &operator=(RocksDBContext const &) = delete;
 
-<<<<<<< HEAD
-    explicit RocksDBContext(std::shared_ptr<RocksDBPort> dbp)
-        : db_port(std::move(dbp)) {
-=======
     explicit RocksDBContext(
         std::shared_ptr<RocksDBPort> dbp,
         std::shared_ptr<DatabaseCache<std::string>> cache = nullptr)
         : cache_(std::move(cache)), db_port(std::move(dbp)) {
->>>>>>> accad4f3
       assert(db_port);
     }
 
@@ -426,11 +421,7 @@
     std::shared_ptr<RocksDBPort> db_port;
 
     /// Mutex to guard multithreaded access to this context
-<<<<<<< HEAD
-    std::mutex this_context_cs;
-=======
     std::recursive_mutex this_context_cs;
->>>>>>> accad4f3
   };
 
   enum DbErrorCode {
@@ -563,13 +554,10 @@
       return tx_context_->transaction;
     }
 
-<<<<<<< HEAD
-=======
     auto &cache() {
       return tx_context_->cache_;
     }
 
->>>>>>> accad4f3
     [[nodiscard]] bool isTransaction() const {
       return tx_context_->transaction != nullptr;
     }
@@ -582,12 +570,6 @@
       if (!it->status().ok())
         return it->status();
 
-<<<<<<< HEAD
-      rocksdb::Slice const key(keyBuffer().data(), keyBuffer().size());
-      for (; it->Valid() && it->key().starts_with(key); it->Next())
-        if (!std::forward<F>(func)(it, key.size()))
-          break;
-=======
       static_assert(
           std::is_convertible_v<std::result_of_t<F &(decltype(it), size_t)>,
                                 bool>,
@@ -602,13 +584,10 @@
           if (!std::forward<F>(func)(it, key.size()))
             break;
         }
->>>>>>> accad4f3
 
       return it->status();
     }
 
-<<<<<<< HEAD
-=======
     void storeInCache(std::string_view key) {
       if (auto c = cache(); c && c->isCacheable(key))
         c->set(key, valueBuffer());
@@ -619,7 +598,6 @@
         c->drop();
     }
 
->>>>>>> accad4f3
    public:
     /// Makes commit to DB
     auto commit() {
