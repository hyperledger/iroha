--- conflicted
+++ resolved
@@ -51,22 +51,14 @@
 iroha_config = { workspace = true }
 iroha_config_base = { workspace = true }
 iroha_crypto = { workspace = true }
-<<<<<<< HEAD
-iroha_data_model = { workspace = true, features = ["http"] }
-iroha_executor_data_model = { workspace = true }
-=======
->>>>>>> 5677cf1b
 iroha_primitives = { workspace = true }
 iroha_logger = { workspace = true }
 iroha_telemetry = { workspace = true }
 iroha_torii_const = { workspace = true }
 iroha_version = { workspace = true }
-<<<<<<< HEAD
-=======
 
 iroha_data_model = { workspace = true, features = ["http"] }
-iroha_multisig_data_model = { workspace = true }
->>>>>>> 5677cf1b
+iroha_executor_data_model = { workspace = true }
 
 attohttpc = { version = "0.28.0", default-features = false }
 eyre = { workspace = true }
@@ -93,14 +85,9 @@
 iroha_genesis = { workspace = true }
 iroha_test_samples = { workspace = true }
 iroha_test_network = { workspace = true }
-<<<<<<< HEAD
-executor_custom_data_model = { version = "=2.0.0-rc.1.0", path = "../../wasm/samples/executor_custom_data_model" }
-=======
 
 mint_rose_trigger_data_model = { path = "../../data_model/samples/mint_rose_trigger_data_model" }
 executor_custom_data_model = { path = "../../data_model/samples/executor_custom_data_model" }
-iroha_executor_data_model = { workspace = true }
->>>>>>> 5677cf1b
 
 tokio = { workspace = true, features = ["rt-multi-thread"] }
 reqwest = { version = "0.12.7", features = ["json"] }
