version: "3.8"
services:
  iroha0:
    build: .
<<<<<<< HEAD
    image: iroha2:dev
=======
    image: iroha0:debug
    volumes:
      - './configs/peer:/config'
      - './:/root/soramitsu/iroha'
>>>>>>> 2c897f23
    environment:
      KURA_BLOCK_STORE_PATH: /chain
      TORII_P2P_ADDR: iroha0:1337
      TORII_API_URL: iroha0:8080
      TORII_TELEMETRY_URL: iroha0:8180
      IROHA_PUBLIC_KEY: "ed01201c61faf8fe94e253b93114240394f79a607b7fa55f9e5a41ebec74b88055768b"
      IROHA_PRIVATE_KEY: '{"digest_function": "ed25519", "payload": "282ed9f3cf92811c3818dbc4ae594ed59dc1a2f78e4241e31924e101d6b1fb831c61faf8fe94e253b93114240394f79a607b7fa55f9e5a41ebec74b88055768b"}'
      SUMERAGI_TRUSTED_PEERS: '[{"address":"iroha0:1337", "public_key": "ed01201c61faf8fe94e253b93114240394f79a607b7fa55f9e5a41ebec74b88055768b"}, {"address":"iroha1:1338", "public_key": "ed0120cc25624d62896d3a0bfd8940f928dc2abf27cc57cefeb442aa96d9081aae58a1"}, {"address": "iroha2:1339", "public_key": "ed0120faca9e8aa83225cb4d16d67f27dd4f93fc30ffa11adc1f5c88fd5495ecc91020"}, {"address": "iroha3:1340", "public_key": "ed01208e351a70b6a603ed285d666b8d689b680865913ba03ce29fb7d13a166c4e7f1f"}]'
    ports:
      - "1337:1337"
      - "8080:8080"
      - "8180:8180"
    init: true
<<<<<<< HEAD
    command: iroha --submit-genesis
    volumes:
      - ./configs/peer:/config
      - ./:/root/soramitsu/iroha
=======
    command: ./iroha --submit-genesis
>>>>>>> 2c897f23


  iroha1:
    depends_on:
      - iroha0
<<<<<<< HEAD
    image: iroha2:dev
=======
    image: iroha0:debug
    volumes:
      - './configs/peer:/config'
      - './:/root/soramitsu/iroha'
>>>>>>> 2c897f23
    environment:
      KURA_BLOCK_STORE_PATH: /chain
      TORII_P2P_ADDR: iroha1:1338
      TORII_API_URL: iroha1:8081
      TORII_TELEMETRY_URL: iroha1:8181
      IROHA_PUBLIC_KEY: "ed0120cc25624d62896d3a0bfd8940f928dc2abf27cc57cefeb442aa96d9081aae58a1"
      IROHA_PRIVATE_KEY: '{"digest_function": "ed25519", "payload": "3bac34cda9e3763fa069c1198312d1ec73b53023b8180c822ac355435edc4a24cc25624d62896d3a0bfd8940f928dc2abf27cc57cefeb442aa96d9081aae58a1"}'
      SUMERAGI_TRUSTED_PEERS: '[{"address":"iroha0:1337", "public_key": "ed01201c61faf8fe94e253b93114240394f79a607b7fa55f9e5a41ebec74b88055768b"}, {"address":"iroha1:1338", "public_key": "ed0120cc25624d62896d3a0bfd8940f928dc2abf27cc57cefeb442aa96d9081aae58a1"}, {"address": "iroha2:1339", "public_key": "ed0120faca9e8aa83225cb4d16d67f27dd4f93fc30ffa11adc1f5c88fd5495ecc91020"}, {"address": "iroha3:1340", "public_key": "ed01208e351a70b6a603ed285d666b8d689b680865913ba03ce29fb7d13a166c4e7f1f"}]'
    ports:
      - "1338:1338"
      - "8081:8081"
      - "8181:8181"
    init: true
<<<<<<< HEAD
    volumes:
      - ./configs/peer:/config
      - ./:/root/soramitsu/iroha
=======
>>>>>>> 2c897f23


  iroha2:
    depends_on:
      - iroha0
<<<<<<< HEAD
    image: iroha2:dev
=======
    image: iroha0:debug
    volumes:
      - './configs/peer:/config'
      - './:/root/soramitsu/iroha'
>>>>>>> 2c897f23
    environment:
      KURA_BLOCK_STORE_PATH: /chain
      TORII_P2P_ADDR: iroha2:1339
      TORII_API_URL: iroha2:8082
      TORII_TELEMETRY_URL: iroha2:8182
      IROHA_PUBLIC_KEY: "ed0120faca9e8aa83225cb4d16d67f27dd4f93fc30ffa11adc1f5c88fd5495ecc91020"
      IROHA_PRIVATE_KEY: '{"digest_function": "ed25519", "payload": "1261a436d36779223d7d6cf20e8b644510e488e6a50bafd77a7485264d27197dfaca9e8aa83225cb4d16d67f27dd4f93fc30ffa11adc1f5c88fd5495ecc91020"}'
      SUMERAGI_TRUSTED_PEERS: '[{"address":"iroha0:1337", "public_key": "ed01201c61faf8fe94e253b93114240394f79a607b7fa55f9e5a41ebec74b88055768b"}, {"address":"iroha1:1338", "public_key": "ed0120cc25624d62896d3a0bfd8940f928dc2abf27cc57cefeb442aa96d9081aae58a1"}, {"address": "iroha2:1339", "public_key": "ed0120faca9e8aa83225cb4d16d67f27dd4f93fc30ffa11adc1f5c88fd5495ecc91020"}, {"address": "iroha3:1340", "public_key": "ed01208e351a70b6a603ed285d666b8d689b680865913ba03ce29fb7d13a166c4e7f1f"}]'
    ports:
      - "1339:1339"
      - "8082:8082"
      - "8182:8182"
    init: true
<<<<<<< HEAD
    volumes:
      - './configs/peer:/config'
      - './:/root/soramitsu/iroha'
=======
>>>>>>> 2c897f23


  iroha3:
    depends_on:
      - iroha0
<<<<<<< HEAD
    image: iroha2:dev
=======
    image: iroha0:debug
    volumes:
      - './configs/peer:/config'
      - './:/root/soramitsu/iroha'
>>>>>>> 2c897f23
    environment:
      KURA_BLOCK_STORE_PATH: /chain
      TORII_P2P_ADDR: iroha3:1340
      TORII_API_URL: iroha3:8083
      TORII_TELEMETRY_URL: iroha3:8183
      IROHA_PUBLIC_KEY: "ed01208e351a70b6a603ed285d666b8d689b680865913ba03ce29fb7d13a166c4e7f1f"
      IROHA_PRIVATE_KEY: '{"digest_function": "ed25519", "payload": "a70dab95c7482eb9f159111b65947e482108cfe67df877bd8d3b9441a781c7c98e351a70b6a603ed285d666b8d689b680865913ba03ce29fb7d13a166c4e7f1f"}'
      SUMERAGI_TRUSTED_PEERS: '[{"address":"iroha0:1337", "public_key": "ed01201c61faf8fe94e253b93114240394f79a607b7fa55f9e5a41ebec74b88055768b"}, {"address":"iroha1:1338", "public_key": "ed0120cc25624d62896d3a0bfd8940f928dc2abf27cc57cefeb442aa96d9081aae58a1"}, {"address": "iroha2:1339", "public_key": "ed0120faca9e8aa83225cb4d16d67f27dd4f93fc30ffa11adc1f5c88fd5495ecc91020"}, {"address": "iroha3:1340", "public_key": "ed01208e351a70b6a603ed285d666b8d689b680865913ba03ce29fb7d13a166c4e7f1f"}]'
    ports:
      - "1340:1340"
      - "8083:8083"
      - "8183:8183"
<<<<<<< HEAD
    init: true
    volumes:
      - ./configs/peer:/config
      - ./:/root/soramitsu/iroha
=======
    init: true
>>>>>>> 2c897f23
<|MERGE_RESOLUTION|>--- conflicted
+++ resolved
@@ -2,14 +2,7 @@
 services:
   iroha0:
     build: .
-<<<<<<< HEAD
     image: iroha2:dev
-=======
-    image: iroha0:debug
-    volumes:
-      - './configs/peer:/config'
-      - './:/root/soramitsu/iroha'
->>>>>>> 2c897f23
     environment:
       KURA_BLOCK_STORE_PATH: /chain
       TORII_P2P_ADDR: iroha0:1337
@@ -23,27 +16,16 @@
       - "8080:8080"
       - "8180:8180"
     init: true
-<<<<<<< HEAD
     command: iroha --submit-genesis
     volumes:
-      - ./configs/peer:/config
-      - ./:/root/soramitsu/iroha
-=======
-    command: ./iroha --submit-genesis
->>>>>>> 2c897f23
+      - './configs/peer:/config'
+      - './:/root/soramitsu/iroha'
 
 
   iroha1:
     depends_on:
       - iroha0
-<<<<<<< HEAD
     image: iroha2:dev
-=======
-    image: iroha0:debug
-    volumes:
-      - './configs/peer:/config'
-      - './:/root/soramitsu/iroha'
->>>>>>> 2c897f23
     environment:
       KURA_BLOCK_STORE_PATH: /chain
       TORII_P2P_ADDR: iroha1:1338
@@ -57,25 +39,15 @@
       - "8081:8081"
       - "8181:8181"
     init: true
-<<<<<<< HEAD
     volumes:
-      - ./configs/peer:/config
-      - ./:/root/soramitsu/iroha
-=======
->>>>>>> 2c897f23
+      - './configs/peer:/config'
+      - './:/root/soramitsu/iroha'
 
 
   iroha2:
     depends_on:
       - iroha0
-<<<<<<< HEAD
     image: iroha2:dev
-=======
-    image: iroha0:debug
-    volumes:
-      - './configs/peer:/config'
-      - './:/root/soramitsu/iroha'
->>>>>>> 2c897f23
     environment:
       KURA_BLOCK_STORE_PATH: /chain
       TORII_P2P_ADDR: iroha2:1339
@@ -89,25 +61,15 @@
       - "8082:8082"
       - "8182:8182"
     init: true
-<<<<<<< HEAD
     volumes:
       - './configs/peer:/config'
       - './:/root/soramitsu/iroha'
-=======
->>>>>>> 2c897f23
 
 
   iroha3:
     depends_on:
       - iroha0
-<<<<<<< HEAD
     image: iroha2:dev
-=======
-    image: iroha0:debug
-    volumes:
-      - './configs/peer:/config'
-      - './:/root/soramitsu/iroha'
->>>>>>> 2c897f23
     environment:
       KURA_BLOCK_STORE_PATH: /chain
       TORII_P2P_ADDR: iroha3:1340
@@ -120,11 +82,7 @@
       - "1340:1340"
       - "8083:8083"
       - "8183:8183"
-<<<<<<< HEAD
     init: true
     volumes:
-      - ./configs/peer:/config
-      - ./:/root/soramitsu/iroha
-=======
-    init: true
->>>>>>> 2c897f23
+      - './configs/peer:/config'
+      - './:/root/soramitsu/iroha'