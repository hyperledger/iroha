name: I2::Release::Publish

on:
  push:
    branches: [iroha2-stable, iroha2-lts]

env:
  CARGO_TERM_COLOR: always

jobs:
  registry:
    runs-on: ubuntu-latest
    container:
      image: 7272721/i2-ci:nightly
    steps:
      - uses: actions/checkout@v3
        with:
          fetch-depth: 2
      - uses: tj-actions/changed-files@v29.0.3
        id: changed-files
      - name: Get tag from branch name
        run: |
          BRANCH=${{ github.ref_name }}
          PREFIX='iroha2-'
          TAG=${BRANCH#$PREFIX}
          echo "TAG=$TAG" >>$GITHUB_ENV
      - name: Login to DockerHub
        uses: docker/login-action@v2
        with:
          username: ${{ secrets.DOCKERHUB_USERNAME }}
          password: ${{ secrets.DOCKERHUB_TOKEN }}
<<<<<<< HEAD
      - name: Build and push iroha2-base image
        if: contains(steps.changed-files.outputs.modified_files, 'Dockerfile.base')
        uses: docker/build-push-action@v3
        with:
          push: true
          tags: hyperledger/iroha2-base:${{ env.TAG }}
          labels: commit=${{ github.sha }}
          file: Dockerfile.base
      - name: Build and push iroha2 image
=======
      - name: Login to Soramitsu Harbor
        uses: docker/login-action@v2
        with:
          registry: docker.soramitsu.co.jp
          username: ${{ secrets.HARBOR_USERNAME }}
          password: ${{ secrets.HARBOR_TOKEN }}
      - name: Build and push iroha2:${{ env.TAG }} image
>>>>>>> 955b3e26
        uses: docker/build-push-action@v3
        with:
          push: true
          tags: |
            hyperledger/iroha2:${{ env.TAG }}
            docker.soramitsu.co.jp/iroha2/iroha2:${{ env.TAG }}-${{ github.sha }}
          labels: commit=${{ github.sha }}
          build-args: TAG=${{ env.TAG }}

  load-rs:
    runs-on: ubuntu-latest
    container:
      image: 7272721/i2-ci:nightly
    steps:
      - name: Get tag from branch name
        run: |
          BRANCH=${{ github.ref_name }}
          PREFIX='iroha2-'
          TAG=${BRANCH#$PREFIX}
          echo "TAG=$TAG" >>$GITHUB_ENV
      - name: Build and push docker image (load-rs:release)
        run: |
          sleep 10s
          echo "wait to finish other workflow"
      - uses: convictional/trigger-workflow-and-wait@v1.6.2
        with:
          owner: soramitsu
          repo: iroha2-longevity-load-rs
          github_token: ${{ secrets.G_ACCESS_TOKEN }}
          workflow_file_name: load-rs-push-from-${{ env.TAG }}.yaml
          ref: iroha2-${{ env.TAG }}<|MERGE_RESOLUTION|>--- conflicted
+++ resolved
@@ -29,25 +29,23 @@
         with:
           username: ${{ secrets.DOCKERHUB_USERNAME }}
           password: ${{ secrets.DOCKERHUB_TOKEN }}
-<<<<<<< HEAD
-      - name: Build and push iroha2-base image
-        if: contains(steps.changed-files.outputs.modified_files, 'Dockerfile.base')
-        uses: docker/build-push-action@v3
-        with:
-          push: true
-          tags: hyperledger/iroha2-base:${{ env.TAG }}
-          labels: commit=${{ github.sha }}
-          file: Dockerfile.base
-      - name: Build and push iroha2 image
-=======
       - name: Login to Soramitsu Harbor
         uses: docker/login-action@v2
         with:
           registry: docker.soramitsu.co.jp
           username: ${{ secrets.HARBOR_USERNAME }}
           password: ${{ secrets.HARBOR_TOKEN }}
-      - name: Build and push iroha2:${{ env.TAG }} image
->>>>>>> 955b3e26
+      - name: Build and push iroha2-base image
+        if: contains(steps.changed-files.outputs.modified_files, 'Dockerfile.base')
+        uses: docker/build-push-action@v3
+        with:
+          push: true
+          tags: |
+            hyperledger/iroha2-base:${{ env.TAG }}
+            docker.soramitsu.co.jp/iroha2/iroha2-base:${{ env.TAG }}-${{ github.sha }}
+          labels: commit=${{ github.sha }}
+          file: Dockerfile.base
+      - name: Build and push iroha2 image
         uses: docker/build-push-action@v3
         with:
           push: true
