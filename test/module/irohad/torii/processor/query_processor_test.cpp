/**
 * Copyright Soramitsu Co., Ltd. All Rights Reserved.
 * SPDX-License-Identifier: Apache-2.0
 */

#include <boost/variant.hpp>
#include "backend/protobuf/block.hpp"
#include "backend/protobuf/proto_query_response_factory.hpp"
#include "backend/protobuf/query_responses/proto_error_query_response.hpp"
#include "cryptography/crypto_provider/crypto_defaults.hpp"
#include "cryptography/keypair.hpp"
#include "framework/common_constants.hpp"
<<<<<<< HEAD
#include "framework/crypto_dummies.hpp"
=======
#include "framework/result_gtest_checkers.hpp"
>>>>>>> 133e27fb
#include "framework/test_logger.hpp"
#include "framework/test_subscriber.hpp"
#include "interfaces/query_responses/block_error_response.hpp"
#include "interfaces/query_responses/block_query_response.hpp"
#include "module/irohad/ametsuchi/mock_block_query.hpp"
#include "module/irohad/ametsuchi/mock_query_executor.hpp"
#include "module/irohad/ametsuchi/mock_storage.hpp"
#include "module/irohad/ametsuchi/mock_wsv_query.hpp"
#include "module/irohad/validation/validation_mocks.hpp"
#include "module/shared_model/builders/protobuf/test_block_builder.hpp"
#include "module/shared_model/builders/protobuf/test_query_builder.hpp"
#include "module/shared_model/builders/protobuf/test_transaction_builder.hpp"
#include "network/ordering_gate.hpp"
#include "torii/processor/query_processor_impl.hpp"
#include "utils/query_error_response_checker.hpp"

using namespace iroha;
using namespace iroha::ametsuchi;
using namespace iroha::validation;
using namespace framework::test_subscriber;

using ::testing::_;
using ::testing::A;
using ::testing::ByMove;
using ::testing::Invoke;
using ::testing::Return;

class QueryProcessorTest : public ::testing::Test {
 public:
  void SetUp() override {
    qry_exec = std::make_unique<MockQueryExecutor>();
    storage = std::make_shared<MockStorage>();
    query_response_factory =
        std::make_shared<shared_model::proto::ProtoQueryResponseFactory>();
    qpi = std::make_shared<torii::QueryProcessorImpl>(
        storage,
        storage,
        nullptr,
        query_response_factory,
        getTestLogger("QueryProcessor"));
    EXPECT_CALL(*storage, getBlockQuery())
        .WillRepeatedly(Return(block_queries));
  }

  auto getBlocksQuery(const std::string &creator_account_id) {
    return TestUnsignedBlocksQueryBuilder()
        .createdTime(kCreatedTime)
        .creatorAccountId(creator_account_id)
        .queryCounter(kCounter)
        .build()
        .signAndAddSignature(keypair)
        .finish();
  }

  const decltype(iroha::time::now()) kCreatedTime = iroha::time::now();
  const std::string kAccountId = "account@domain";
  const uint64_t kCounter = 1048576;
  shared_model::crypto::Keypair keypair =
      shared_model::crypto::DefaultCryptoAlgorithmType::generateKeypair();

  std::vector<shared_model::interface::types::PubkeyType> signatories = {
      keypair.publicKey()};
  std::unique_ptr<MockQueryExecutor> qry_exec;
  std::shared_ptr<MockBlockQuery> block_queries;
  std::shared_ptr<MockStorage> storage;
  std::shared_ptr<shared_model::interface::QueryResponseFactory>
      query_response_factory;
  std::shared_ptr<torii::QueryProcessorImpl> qpi;
};

/**
 * @given QueryProcessorImpl and GetAccountDetail query
 * @when queryHandle called at normal flow, but QueryExecutor fails to create
 * @then query error response is returned
 */
TEST_F(QueryProcessorTest,
       QueryProcessorWhereInvokeInvalidQueryAndQueryExecutorFailsToCreate) {
  auto qry = TestUnsignedQueryBuilder()
                 .creatorAccountId(kAccountId)
                 .getAccountDetail(kMaxPageSize, kAccountId)
                 .build()
                 .signAndAddSignature(keypair)
                 .finish();

  const std::string error_text{"QueryExecutor fails to create"};
  EXPECT_CALL(*storage, createQueryExecutor(_, _))
      .WillRepeatedly(
          [error_text](const auto &, const auto &) { return error_text; });

  auto response = qpi->queryHandle(qry);
  IROHA_ASSERT_RESULT_ERROR(response);
  EXPECT_THAT(response.assumeError(), ::testing::HasSubstr(error_text));
}

/**
 * @given QueryProcessorImpl and GetAccountDetail query
 * @when queryHandle called at normal flow
 * @then the mocked value of validateAndExecute is returned
 */
TEST_F(QueryProcessorTest, QueryProcessorWhereInvokeInvalidQuery) {
  auto qry = TestUnsignedQueryBuilder()
                 .creatorAccountId(kAccountId)
                 .getAccountDetail(kMaxPageSize, kAccountId)
                 .build()
                 .signAndAddSignature(keypair)
                 .finish();
  auto *qry_resp =
      query_response_factory
          ->createAccountDetailResponse("", 1, std::nullopt, qry.hash())
          .release();

  EXPECT_CALL(*qry_exec, validateAndExecute_(_)).WillOnce(Return(qry_resp));
  EXPECT_CALL(*storage, createQueryExecutor(_, _))
      .WillOnce(Return(ByMove(std::move(qry_exec))));

  auto response = qpi->queryHandle(qry);
  IROHA_ASSERT_RESULT_VALUE(response);
  ASSERT_NE(boost::get<const shared_model::interface::AccountDetailResponse &>(
                &response.assumeValue()->get()),
            nullptr);
}

/**
 * @given QueryProcessorImpl and GetAccountDetail query with wrong signature
 * @when queryHandle called at normal flow
 * @then Query Processor returns StatefulFailed response
 */
TEST_F(QueryProcessorTest, QueryProcessorWithWrongKey) {
  auto query = TestUnsignedQueryBuilder()
                   .creatorAccountId(kAccountId)
                   .getAccountDetail(kMaxPageSize, kAccountId)
                   .build()
                   .signAndAddSignature(
                       shared_model::crypto::DefaultCryptoAlgorithmType::
                           generateKeypair())
                   .finish();
  auto *qry_resp =
      query_response_factory
          ->createErrorQueryResponse(
              shared_model::interface::QueryErrorType::kStatefulFailed,
              "query signatories did not pass validation",
              3,
              query.hash())
          .release();

  EXPECT_CALL(*qry_exec, validateAndExecute_(_)).WillOnce(Return(qry_resp));
  EXPECT_CALL(*storage, createQueryExecutor(_, _))
      .WillOnce(Return(ByMove(std::move(qry_exec))));

  auto response = qpi->queryHandle(query);
<<<<<<< HEAD
  ASSERT_TRUE(response);
  shared_model::interface::checkForQueryError(
      *response, shared_model::interface::QueryErrorType::kStatefulFailed);
=======
  IROHA_ASSERT_RESULT_VALUE(response);
  ASSERT_NO_THROW(boost::apply_visitor(
      shared_model::interface::QueryErrorResponseChecker<
          shared_model::interface::StatefulFailedErrorResponse>(),
      response.assumeValue()->get()));
}

/**
 * @given account, ametsuchi queries
 * @when valid block query is sent, but QueryExecutor fails to create
 * @then Query Processor should emit an error to the observable
 */
TEST_F(QueryProcessorTest, GetBlocksQueryWhenQueryExecutorFailsToCreate) {
  auto block_number = 5;
  auto block_query = getBlocksQuery(kAccountId);

  EXPECT_CALL(*storage, createQueryExecutor(_, _))
      .WillRepeatedly([](const auto &, const auto &) {
        return "QueryExecutor fails to create";
      });

  auto wrapper =
      make_test_subscriber<CallExact>(qpi->blocksQueryHandle(block_query), 1);
  wrapper.subscribe([](auto response) {
    ASSERT_NO_THROW({
      const auto &error_response =
          boost::get<const shared_model::interface::BlockErrorResponse &>(
              response->get());
      EXPECT_THAT(
          error_response.message(),
          ::testing::HasSubstr("Internal error during query validation."));
    });
  });
  for (int i = 0; i < block_number; i++) {
    storage->notifier.get_subscriber().on_next(
        clone(TestBlockBuilder().build()));
  }
  ASSERT_TRUE(wrapper.validate());
>>>>>>> 133e27fb
}

/**
 * @given account, ametsuchi queries
 * @when valid block query is sent
 * @then Query Processor should start emitting BlockQueryResponses to the
 * observable
 */
TEST_F(QueryProcessorTest, GetBlocksQuery) {
  auto block_number = 5;
  auto block_query = getBlocksQuery(kAccountId);

  EXPECT_CALL(*qry_exec, validate(_, _)).WillOnce(Return(true));
  EXPECT_CALL(*storage, createQueryExecutor(_, _))
      .WillOnce(Return(ByMove(std::move(qry_exec))));

  auto wrapper = make_test_subscriber<CallExact>(
      qpi->blocksQueryHandle(block_query), block_number);
  wrapper.subscribe([](auto response) {
    ASSERT_NO_THROW({
      boost::get<const shared_model::interface::BlockResponse &>(
          response->get());
    });
  });
  for (int i = 0; i < block_number; i++) {
    storage->notifier.get_subscriber().on_next(createBlock({}));
  }
  ASSERT_TRUE(wrapper.validate());
}

/**
 * @given account, ametsuchi queries
 * @when valid block query is invalid (no can_get_blocks permission)
 * @then Query Processor should return an observable with BlockError
 */
TEST_F(QueryProcessorTest, GetBlocksQueryNoPerms) {
  auto block_number = 5;
  auto block_query = getBlocksQuery(kAccountId);

  EXPECT_CALL(*qry_exec, validate(_, _)).WillOnce(Return(false));
  EXPECT_CALL(*storage, createQueryExecutor(_, _))
      .WillOnce(Return(ByMove(std::move(qry_exec))));

  auto wrapper =
      make_test_subscriber<CallExact>(qpi->blocksQueryHandle(block_query), 1);
  wrapper.subscribe([](auto response) {
    ASSERT_NO_THROW({
      boost::get<const shared_model::interface::BlockErrorResponse &>(
          response->get());
    });
  });
  for (int i = 0; i < block_number; i++) {
    storage->notifier.get_subscriber().on_next(
        clone(TestBlockBuilder()
                  .height(1)
                  .prevHash(iroha::createHashPadded())
                  .build()));
  }
  ASSERT_TRUE(wrapper.validate());
}<|MERGE_RESOLUTION|>--- conflicted
+++ resolved
@@ -10,11 +10,8 @@
 #include "cryptography/crypto_provider/crypto_defaults.hpp"
 #include "cryptography/keypair.hpp"
 #include "framework/common_constants.hpp"
-<<<<<<< HEAD
 #include "framework/crypto_dummies.hpp"
-=======
 #include "framework/result_gtest_checkers.hpp"
->>>>>>> 133e27fb
 #include "framework/test_logger.hpp"
 #include "framework/test_subscriber.hpp"
 #include "interfaces/query_responses/block_error_response.hpp"
@@ -165,16 +162,10 @@
       .WillOnce(Return(ByMove(std::move(qry_exec))));
 
   auto response = qpi->queryHandle(query);
-<<<<<<< HEAD
-  ASSERT_TRUE(response);
+  IROHA_ASSERT_RESULT_VALUE(response);
   shared_model::interface::checkForQueryError(
-      *response, shared_model::interface::QueryErrorType::kStatefulFailed);
-=======
-  IROHA_ASSERT_RESULT_VALUE(response);
-  ASSERT_NO_THROW(boost::apply_visitor(
-      shared_model::interface::QueryErrorResponseChecker<
-          shared_model::interface::StatefulFailedErrorResponse>(),
-      response.assumeValue()->get()));
+      *response.assumeValue(),
+      shared_model::interface::QueryErrorType::kStatefulFailed);
 }
 
 /**
@@ -208,7 +199,6 @@
         clone(TestBlockBuilder().build()));
   }
   ASSERT_TRUE(wrapper.validate());
->>>>>>> 133e27fb
 }
 
 /**
