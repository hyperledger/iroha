--- conflicted
+++ resolved
@@ -133,12 +133,6 @@
   EXPECT_CALL(*ordering_service, onCollaborationOutcome(round)).Times(1);
 
   OnDemandOrderingService::BatchesSetType transactions;
-<<<<<<< HEAD
-  EXPECT_CALL(*ordering_service, forCachedBatches(_))
-      .WillOnce(InvokeArgument<0>(transactions));
-
-=======
->>>>>>> e584bf90
   ordering::PackedProposalData p{};
   EXPECT_CALL(*notification, onRequestProposal(round, p)).Times(1);
 
@@ -337,38 +331,6 @@
 
 /**
  * @given initialized ordering gate
-<<<<<<< HEAD
- * @when block event with no batches is emitted @and cache contains batch1 and
- * batch2 on the head
- * @then batch1 and batch2 are propagated to network
- */
-TEST_F(OnDemandOrderingGateTest, PopNonEmptyBatchesFromTheCache) {
-  // prepare internals of mock batches
-  shared_model::interface::types::HashType hash1(std::string("hash1"));
-  auto tx1 = createMockTransactionWithHash(hash1);
-
-  shared_model::interface::types::HashType hash2(std::string("hash2"));
-  auto tx2 = createMockTransactionWithHash(hash2);
-
-  // prepare batches
-  auto batch1 = createMockBatchWithTransactions({tx1}, "a");
-  auto batch2 = createMockBatchWithTransactions({tx2}, "b");
-
-  OnDemandOrderingService::BatchesSetType collection{batch1, batch2};
-  OnDemandOrderingService::BatchesSetType collection2{batch1, batch2};
-  EXPECT_CALL(*ordering_service, forCachedBatches(_))
-      .WillOnce(InvokeArgument<0>(collection2));
-
-  EXPECT_CALL(*notification, onBatches(UnorderedElementsAreArray(collection)))
-      .Times(1);
-
-  ordering_gate->processRoundSwitch(RoundSwitch(round, ledger_state));
-}
-
-/**
- * @given initialized ordering gate
-=======
->>>>>>> e584bf90
  * @when block event with no batches is emitted @and cache contains no batches
  * on the head
  * @then nothing is propagated to the network
