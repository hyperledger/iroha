/**
 * Copyright Soramitsu Co., Ltd. All Rights Reserved.
 * SPDX-License-Identifier: Apache-2.0
 */

#ifndef IROHA_ORDERING_MOCKS_HPP
#define IROHA_ORDERING_MOCKS_HPP

#include <gmock/gmock.h>

#include "interfaces/common_objects/peer.hpp"
#include "module/irohad/ordering/mock_on_demand_os_notification.hpp"
#include "ordering/on_demand_ordering_service.hpp"
#include "ordering/on_demand_os_transport.hpp"

<<<<<<< HEAD
namespace iroha {
  namespace ordering {
    namespace transport {

      struct MockOdOsNotificationFactory : public OdOsNotificationFactory {
        MOCK_METHOD1(create,
                     iroha::expected::Result<std::unique_ptr<OdOsNotification>,
                                             std::string>(
                         const shared_model::interface::Peer &));
      };

    }  // namespace transport

    struct MockOnDemandOrderingService : public OnDemandOrderingService {
      MOCK_METHOD1(onBatches, void(CollectionType));

      MOCK_METHOD1(
          onRequestProposal,
          std::optional<std::shared_ptr<const ProposalType>>(consensus::Round));

      MOCK_METHOD1(onCollaborationOutcome, void(consensus::Round));
      MOCK_METHOD1(onTxsCommitted, void(const HashesSetType &));
      MOCK_CONST_METHOD1(
          forCachedBatches,
          void(std::function<
               void(const OnDemandOrderingService::BatchesSetType &)> const &));
      MOCK_METHOD(bool, isEmptyBatchesCache, (), (const, override));
      MOCK_METHOD(bool, hasProposal, (consensus::Round), (const, override));
    };

  }  // namespace ordering
}  // namespace iroha
=======
namespace iroha::ordering::transport {
  struct MockOdOsNotificationFactory : public OdOsNotificationFactory {
    MOCK_METHOD((iroha::expected::Result<std::unique_ptr<OdOsNotification>,
                                         std::string>),
                create,
                (const shared_model::interface::Peer &),
                (override));
  };
}  // namespace iroha::ordering::transport

namespace iroha::ordering {
  struct MockOnDemandOrderingService : public OnDemandOrderingService {
    MOCK_METHOD(void, onBatches, (CollectionType), (override));

    MOCK_METHOD((std::optional<std::shared_ptr<const ProposalType>>),
                onRequestProposal,
                (consensus::Round),
                (override));

    MOCK_METHOD(void, onCollaborationOutcome, (consensus::Round), (override));
    MOCK_METHOD(void, onTxsCommitted, (const HashesSetType &), (override));
    MOCK_METHOD(void,
                forCachedBatches,
                (std::function<void(
                     const OnDemandOrderingService::BatchesSetType &)> const &),
                (override));
    MOCK_METHOD(bool, isEmptyBatchesCache, (), (const, override));
    MOCK_METHOD(bool, hasProposal, (consensus::Round), (const, override));
    MOCK_METHOD(void, processReceivedProposal, (CollectionType), (override));
  };
}  // namespace iroha::ordering
>>>>>>> 51fc6d5f

#endif  // IROHA_ORDERING_MOCKS_HPP<|MERGE_RESOLUTION|>--- conflicted
+++ resolved
@@ -13,40 +13,6 @@
 #include "ordering/on_demand_ordering_service.hpp"
 #include "ordering/on_demand_os_transport.hpp"
 
-<<<<<<< HEAD
-namespace iroha {
-  namespace ordering {
-    namespace transport {
-
-      struct MockOdOsNotificationFactory : public OdOsNotificationFactory {
-        MOCK_METHOD1(create,
-                     iroha::expected::Result<std::unique_ptr<OdOsNotification>,
-                                             std::string>(
-                         const shared_model::interface::Peer &));
-      };
-
-    }  // namespace transport
-
-    struct MockOnDemandOrderingService : public OnDemandOrderingService {
-      MOCK_METHOD1(onBatches, void(CollectionType));
-
-      MOCK_METHOD1(
-          onRequestProposal,
-          std::optional<std::shared_ptr<const ProposalType>>(consensus::Round));
-
-      MOCK_METHOD1(onCollaborationOutcome, void(consensus::Round));
-      MOCK_METHOD1(onTxsCommitted, void(const HashesSetType &));
-      MOCK_CONST_METHOD1(
-          forCachedBatches,
-          void(std::function<
-               void(const OnDemandOrderingService::BatchesSetType &)> const &));
-      MOCK_METHOD(bool, isEmptyBatchesCache, (), (const, override));
-      MOCK_METHOD(bool, hasProposal, (consensus::Round), (const, override));
-    };
-
-  }  // namespace ordering
-}  // namespace iroha
-=======
 namespace iroha::ordering::transport {
   struct MockOdOsNotificationFactory : public OdOsNotificationFactory {
     MOCK_METHOD((iroha::expected::Result<std::unique_ptr<OdOsNotification>,
@@ -68,7 +34,7 @@
 
     MOCK_METHOD(void, onCollaborationOutcome, (consensus::Round), (override));
     MOCK_METHOD(void, onTxsCommitted, (const HashesSetType &), (override));
-    MOCK_METHOD(void,
+    MOCK_CONST_METHOD1(void,
                 forCachedBatches,
                 (std::function<void(
                      const OnDemandOrderingService::BatchesSetType &)> const &),
@@ -78,6 +44,5 @@
     MOCK_METHOD(void, processReceivedProposal, (CollectionType), (override));
   };
 }  // namespace iroha::ordering
->>>>>>> 51fc6d5f
 
 #endif  // IROHA_ORDERING_MOCKS_HPP