--- conflicted
+++ resolved
@@ -10,12 +10,8 @@
         Boost::filesystem
         SOCI::postgresql
         SOCI::core
-<<<<<<< HEAD
         test_client_factory
-        rapidjson
-=======
         RapidJSON::rapidjson
->>>>>>> 16dbbe6f
         integration_framework_config_helper
         libs_files
         shared_model_proto_backend
