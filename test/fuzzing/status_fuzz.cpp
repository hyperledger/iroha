--- conflicted
+++ resolved
@@ -147,12 +147,11 @@
   if (size < 1) {
     return 0;
   }
-<<<<<<< HEAD
   using iroha::ametsuchi::TxCacheStatusType;
   using namespace iroha::ametsuchi::tx_cache_status_responses;
   auto make_tx_presence_result =
       [random = data[0]](const shared_model::crypto::Hash &hash)
-      -> boost::optional<TxCacheStatusType> {
+      -> std::optional<TxCacheStatusType> {
     switch (random % 4) {
       case 1:
         return TxCacheStatusType(Committed{hash});
@@ -161,27 +160,9 @@
       case 3:
         return TxCacheStatusType(Missing{hash});
       default:
-        return boost::none;
+        return std::nullopt;
     }
   };
-=======
-  std::optional<iroha::ametsuchi::TxCacheStatusType> presense;
-  using namespace iroha::ametsuchi::tx_cache_status_responses;
-  switch (data[0] % 4) {
-    case 0:
-      presense = {};
-      break;
-    case 1:
-      presense = std::make_optional(Committed{});
-      break;
-    case 2:
-      presense = std::make_optional(Rejected{});
-      break;
-    case 3:
-      presense = std::make_optional(Missing{});
-      break;
-  }
->>>>>>> 133e27fb
   EXPECT_CALL(*handler.bq_, checkTxPresence(_))
       .WillRepeatedly(::testing::Invoke(make_tx_presence_result));
   iroha::protocol::TxStatusRequest tx;
