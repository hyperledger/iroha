--- conflicted
+++ resolved
@@ -60,13 +60,8 @@
 test_network = { version = "=2.0.0-pre-rc.21", path = "core/test_network" }
 test_samples = { version = "=2.0.0-pre-rc.21", path = "test_samples" }
 
-<<<<<<< HEAD
-proc-macro2 = "1.0.85"
+proc-macro2 = "1.0.86"
 syn = { version = "2.0.67", default-features = false }
-=======
-proc-macro2 = "1.0.86"
-syn = { version = "2.0.66", default-features = false }
->>>>>>> 312704ff
 quote = "1.0.36"
 manyhow = { version = "0.8.1", features = ["darling"] }
 darling = "0.20.9"
