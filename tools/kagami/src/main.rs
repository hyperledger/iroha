--- conflicted
+++ resolved
@@ -182,14 +182,8 @@
                                 .wrap_err("failed to generate key pair")
                         },
                         |private_key| {
-<<<<<<< HEAD
-                            let private_key = PrivateKey::from_hex(algorithm, &private_key)
+                            let private_key = PrivateKey::from_hex(algorithm, private_key.as_ref())
                                 .wrap_err("Failed to decode private key")?;
-=======
-                            let private_key =
-                                PrivateKey::from_hex(self.algorithm, private_key.as_ref())
-                                    .wrap_err("Failed to decode private key")?;
->>>>>>> aa9e6b50
                             KeyPair::generate_with_configuration(
                                 key_gen_configuration.clone().use_private_key(private_key),
                             )
@@ -232,12 +226,8 @@
 mod genesis {
     use std::path::PathBuf;
 
-<<<<<<< HEAD
     use clap::{ArgGroup, Parser, Subcommand};
-=======
-    use clap::{Parser, Subcommand};
     use iroha_config::{sumeragi::default::*, wasm::default::*, wsv::default::*};
->>>>>>> aa9e6b50
     use iroha_data_model::{
         asset::AssetValueType,
         isi::{MintBox, RegisterBox},
